import { useState, useEffect, useRef, type FormEvent } from 'react';
import { Settings } from 'lucide-react';
import { useAppStore } from '../stores';
import { DataUpload } from './DataUpload';
import { DataEnhancer } from './DataEnhancer';
// import { StrategySettings } from './StrategySettings';
import { Results } from './Results';
import { TelegramWatches } from './TelegramWatches';
// import { AppSettings } from './AppSettings';
import { createStrategyFromTemplate, STRATEGY_TEMPLATES } from '../lib/strategy';
import { Footer } from './Footer';
import { ThemeToggle } from './ThemeToggle';

type Tab = 'data' | 'enhance' | 'results' | 'watches' | 'splits' | 'settings';

export default function App() {
  const [activeTab, setActiveTab] = useState<Tab>('data');
  const [apiBuildId, setApiBuildId] = useState<string | null>(null);
<<<<<<< HEAD
  const [usernameInput, setUsernameInput] = useState<string>('');
  const [passwordInput, setPasswordInput] = useState<string>('');
  const [rememberMe, setRememberMe] = useState<boolean>(false);
  const [loginError, setLoginError] = useState<string | null>(null);
  const [checkingAuth, setCheckingAuth] = useState<boolean>(true);
=======
>>>>>>> 5452016e
  const hasAutoNavigatedRef = useRef(false);
  const { marketData, currentStrategy, backtestResults, runBacktest, backtestStatus, setStrategy, loadSettingsFromServer } = useAppStore() as any;

  // Автоматически создаем IBS стратегию когда есть данные
  useEffect(() => {
    if (marketData.length > 0 && !currentStrategy) {
      const ibsTemplate = STRATEGY_TEMPLATES[0]; // Единственная стратегия
      const strategy = createStrategyFromTemplate(ibsTemplate);
      setStrategy(strategy);
    }
  }, [marketData, currentStrategy, setStrategy]);

  // Поддержка hash-навигации (#data|#enhance|#results|#watches|#splits|#settings)
  useEffect(() => {
    const applyHash = () => {
      const h = (window.location.hash || '').replace('#', '');
      if (h === 'data' || h === 'enhance' || h === 'results' || h === 'watches' || h === 'splits' || h === 'settings') {
        setActiveTab(h as Tab);
      }
    };
    applyHash();
    window.addEventListener('hashchange', applyHash);
    return () => window.removeEventListener('hashchange', applyHash);
  }, []);

  useEffect(() => {
    const current = `#${activeTab}`;
    if (window.location.hash !== current) {
      window.location.hash = current;
    }
  }, [activeTab]);

  // Автоматически запускаем бэктест когда есть данные и стратегия
  useEffect(() => {
    if (marketData.length > 0 && currentStrategy && backtestStatus === 'idle') {
      console.log('Auto-running backtest...');
      runBacktest();
    }
  }, [marketData, currentStrategy, backtestStatus, runBacktest]);

  // Как только появились результаты бэктеста — один раз автоматически переключаемся на вкладку результатов
  useEffect(() => {
    if (
      backtestResults &&
      activeTab === 'data' &&
      !hasAutoNavigatedRef.current
    ) {
      setActiveTab('results');
      hasAutoNavigatedRef.current = true;
    }
  }, [backtestResults, activeTab]);

  const tabs = [
    { id: 'data' as Tab, label: 'Данные', enabled: true },
    { id: 'enhance' as Tab, label: 'New data', enabled: true },
    { id: 'results' as Tab, label: 'Результаты', enabled: true },
    { id: 'watches' as Tab, label: 'Мониторинг', enabled: true },
    { id: 'splits' as Tab, label: 'Сплиты', enabled: true },
    { id: 'settings' as Tab, label: 'Настройки', enabled: true },
  ] as const;


  useEffect(() => {
    const onUnauthorized = () => {
      setAuthorized(false);
      setLoginError('Сессия истекла. Пожалуйста, войдите снова.');
    };
    window.addEventListener('app:unauthorized', onUnauthorized);
    return () => window.removeEventListener('app:unauthorized', onUnauthorized);
  }, []);

  // Fetch API build id for reliable display
  useEffect(() => {
    (async () => {
      try {
        const base = window.location.href.includes('/stonks') ? '/stonks/api' : '/api';
        const r = await fetch(`${base}/status`, { credentials: 'include', cache: 'no-store' });
        if (r.ok) {
          const j = await r.json();
          setApiBuildId(j?.timestamp || null);
        }
      } catch {
        setApiBuildId(null);
      }
    })();
  }, []);

  const handleLogout = async () => {
    try {
      const base = window.location.href.includes('/stonks') ? '/stonks/api' : '/api';
      await fetch(`${base}/logout`, { method: 'POST', credentials: 'include' });
    } catch {}
    try { window.localStorage.removeItem('auth_token'); } catch {}
    setAuthorized(false);
  };

  return (
    <div className="min-h-screen bg-gray-50 text-gray-800 dark:text-gray-100">
      {/* Floating theme toggle in top-right corner */}
      <div className="fixed top-3 right-3 z-50">
        <ThemeToggle />
      </div>

      <header className="border-b bg-white/60 backdrop-blur sticky top-0 z-40 dark:bg-slate-900/60 dark:border-slate-800">
        <div className="max-w-7xl mx-auto px-4 sm:px-6 lg:px-8 py-3 flex items-center justify-between">
          <div className="flex items-center gap-3">
            {/* Removed ThemeToggle from here to place it in the top-right corner */}
            <h1 className="text-lg font-semibold tracking-tight">Trading strategies</h1>
            {apiBuildId && (
              <span className="text-xs text-gray-500 dark:text-gray-400">API build: {apiBuildId}</span>
            )}
          </div>
          <div className="flex items-center gap-2">
            <a className="inline-flex items-center gap-2 text-sm hover:text-indigo-600 dark:hover:text-indigo-400" href="#settings">
              <Settings size={16} />
              Settings
            </a>
            {authorized && (
              <button
                onClick={handleLogout}
                className="inline-flex items-center gap-2 text-sm px-3 py-1 rounded border bg-white hover:bg-gray-50 text-gray-700 border-gray-200 dark:bg-slate-800 dark:hover:bg-slate-700 dark:text-gray-200 dark:border-slate-700"
                title="Выйти из аккаунта"
              >
                Выйти
              </button>
            )}
          </div>
        </div>
      </header>

      <main className="max-w-7xl mx-auto px-4 sm:px-6 lg:px-8 py-6">
        {showLogin ? (
          <div className="max-w-md mx-auto bg-white border border-gray-200 rounded-lg p-4 shadow-sm dark:bg-slate-900 dark:border-slate-800">
            <h2 className="text-base font-semibold mb-3">Вход</h2>
            <form className="space-y-3" onSubmit={handleLogin}>
              <div>
                <label className="block text-sm text-gray-600 mb-1 dark:text-gray-300">Email</label>
                <input
                  type="email"
                  value={usernameInput}
                  onChange={e => setUsernameInput(e.target.value)}
                  className="w-full border rounded px-3 py-2 text-sm dark:bg-slate-800 dark:border-slate-700 dark:text-gray-100"
                  placeholder="user@example.com"
                  required
                />
              </div>
<<<<<<< HEAD
              <div>
                <label className="block text-sm text-gray-600 mb-1 dark:text-gray-300">Пароль</label>
                <input
                  type="password"
                  value={passwordInput}
                  onChange={e => setPasswordInput(e.target.value)}
                  className="w-full border rounded px-3 py-2 text-sm dark:bg-slate-800 dark:border-slate-700 dark:text-gray-100"
                  required
                />
              </div>
              <label className="inline-flex items-center gap-2 text-sm text-gray-700 dark:text-gray-200">
                <input type="checkbox" checked={rememberMe} onChange={e => setRememberMe(e.target.checked)} />
                Запомнить меня
              </label>
              {loginError && <div className="text-sm text-red-600">{loginError}</div>}
              <div className="flex gap-2">
                <button type="submit" className="px-3 py-1.5 rounded bg-indigo-600 text-white text-sm">Войти</button>
              </div>
            </form>
=======
              {currentStrategy && (
                <button
                  onClick={() => setActiveTab('settings')}
                  className="p-2 rounded-full text-gray-500 hover:text-gray-700 hover:bg-gray-100 border border-gray-200"
                  aria-label="Настройки"
                  title="Настройки"
                >
                  <Settings className="w-5 h-5" />
                </button>
              )}
            </div>
          </div>

          {/* Navigation Tabs */}
          <div className="border-b border-gray-200 mb-8">
            <nav className="flex space-x-8">
              {tabs.map((tab) => (
                <button
                  key={tab.id}
                  onClick={() => { if (tab.enabled) setActiveTab(tab.id); }}
                  className={`py-2 px-1 border-b-2 font-medium text-sm ${
                    activeTab === tab.id
                      ? 'border-blue-500 text-blue-600'
                      : tab.enabled
                      ? 'border-transparent text-gray-500 hover:text-gray-700 hover:border-gray-300'
                      : 'border-transparent text-gray-300 cursor-not-allowed'
                  }`}
                >
                  {tab.label}
                </button>
              ))}
            </nav>
>>>>>>> 5452016e
          </div>
        ) : (
          <>
            {/* Navigation Tabs */}
            <div className="border-b border-gray-200 mb-8 dark:border-gray-800">
              <nav className="flex space-x-8">
                {tabs.map((tab) => (
                  <button
                    key={tab.id}
                    onClick={() => { if (tab.enabled) setActiveTab(tab.id); }}
                    className={`py-2 px-1 border-b-2 font-medium text-sm ${
                      activeTab === tab.id
                        ? 'border-blue-500 text-blue-600 dark:border-blue-400 dark:text-blue-400'
                        : tab.enabled
                        ? 'border-transparent text-gray-500 hover:text-gray-700 hover:border-gray-300 dark:text-gray-400 dark:hover:text-gray-200 dark:hover:border-gray-600'
                        : 'border-transparent text-gray-300 cursor-not-allowed dark:text-gray-600'
                    }`}
                  >
                    {tab.label}
                  </button>
                ))}
              </nav>
            </div>

            {/* Tab Content */}
            <div className="bg-white rounded-lg shadow p-6 dark:bg-gray-900 dark:text-gray-100">
              {activeTab === 'data' && <DataUpload onNext={() => setActiveTab('results')} />}
              {activeTab === 'enhance' && <DataEnhancer onNext={() => setActiveTab('results')} />}
              {activeTab === 'results' && <Results />}
              {activeTab === 'watches' && <TelegramWatches />}
              {activeTab === 'splits' && <SplitsTab />}
              {activeTab === 'settings' && <AppSettings />}
            </div>
          </>
        )}
      </main>

<<<<<<< HEAD
=======
          {/* Strategy Settings Modal */}
          {/* removed: modal settings; consolidated into settings tab */}
        </div>
      </div>
>>>>>>> 5452016e
      <Footer apiBuildId={apiBuildId} />
    </div>
  );
}<|MERGE_RESOLUTION|>--- conflicted
+++ resolved
@@ -16,14 +16,6 @@
 export default function App() {
   const [activeTab, setActiveTab] = useState<Tab>('data');
   const [apiBuildId, setApiBuildId] = useState<string | null>(null);
-<<<<<<< HEAD
-  const [usernameInput, setUsernameInput] = useState<string>('');
-  const [passwordInput, setPasswordInput] = useState<string>('');
-  const [rememberMe, setRememberMe] = useState<boolean>(false);
-  const [loginError, setLoginError] = useState<string | null>(null);
-  const [checkingAuth, setCheckingAuth] = useState<boolean>(true);
-=======
->>>>>>> 5452016e
   const hasAutoNavigatedRef = useRef(false);
   const { marketData, currentStrategy, backtestResults, runBacktest, backtestStatus, setStrategy, loadSettingsFromServer } = useAppStore() as any;
 
@@ -121,76 +113,20 @@
   };
 
   return (
-    <div className="min-h-screen bg-gray-50 text-gray-800 dark:text-gray-100">
-      {/* Floating theme toggle in top-right corner */}
-      <div className="fixed top-3 right-3 z-50">
-        <ThemeToggle />
-      </div>
-
-      <header className="border-b bg-white/60 backdrop-blur sticky top-0 z-40 dark:bg-slate-900/60 dark:border-slate-800">
-        <div className="max-w-7xl mx-auto px-4 sm:px-6 lg:px-8 py-3 flex items-center justify-between">
-          <div className="flex items-center gap-3">
-            {/* Removed ThemeToggle from here to place it in the top-right corner */}
-            <h1 className="text-lg font-semibold tracking-tight">Trading strategies</h1>
-            {apiBuildId && (
-              <span className="text-xs text-gray-500 dark:text-gray-400">API build: {apiBuildId}</span>
-            )}
-          </div>
-          <div className="flex items-center gap-2">
-            <a className="inline-flex items-center gap-2 text-sm hover:text-indigo-600 dark:hover:text-indigo-400" href="#settings">
-              <Settings size={16} />
-              Settings
-            </a>
-            {authorized && (
-              <button
-                onClick={handleLogout}
-                className="inline-flex items-center gap-2 text-sm px-3 py-1 rounded border bg-white hover:bg-gray-50 text-gray-700 border-gray-200 dark:bg-slate-800 dark:hover:bg-slate-700 dark:text-gray-200 dark:border-slate-700"
-                title="Выйти из аккаунта"
-              >
-                Выйти
-              </button>
-            )}
-          </div>
-        </div>
-      </header>
-
-      <main className="max-w-7xl mx-auto px-4 sm:px-6 lg:px-8 py-6">
-        {showLogin ? (
-          <div className="max-w-md mx-auto bg-white border border-gray-200 rounded-lg p-4 shadow-sm dark:bg-slate-900 dark:border-slate-800">
-            <h2 className="text-base font-semibold mb-3">Вход</h2>
-            <form className="space-y-3" onSubmit={handleLogin}>
+    <div className="min-h-screen bg-gray-50 flex flex-col">
+      <div className="flex-1">
+        <div className="max-w-6xl mx-auto px-4 py-8">
+          {/* Header */}
+          <div className="mb-8">
+            <div className="flex items-center justify-between">
               <div>
-                <label className="block text-sm text-gray-600 mb-1 dark:text-gray-300">Email</label>
-                <input
-                  type="email"
-                  value={usernameInput}
-                  onChange={e => setUsernameInput(e.target.value)}
-                  className="w-full border rounded px-3 py-2 text-sm dark:bg-slate-800 dark:border-slate-700 dark:text-gray-100"
-                  placeholder="user@example.com"
-                  required
-                />
-              </div>
-<<<<<<< HEAD
-              <div>
-                <label className="block text-sm text-gray-600 mb-1 dark:text-gray-300">Пароль</label>
-                <input
-                  type="password"
-                  value={passwordInput}
-                  onChange={e => setPasswordInput(e.target.value)}
-                  className="w-full border rounded px-3 py-2 text-sm dark:bg-slate-800 dark:border-slate-700 dark:text-gray-100"
-                  required
-                />
-              </div>
-              <label className="inline-flex items-center gap-2 text-sm text-gray-700 dark:text-gray-200">
-                <input type="checkbox" checked={rememberMe} onChange={e => setRememberMe(e.target.checked)} />
-                Запомнить меня
-              </label>
-              {loginError && <div className="text-sm text-red-600">{loginError}</div>}
-              <div className="flex gap-2">
-                <button type="submit" className="px-3 py-1.5 rounded bg-indigo-600 text-white text-sm">Войти</button>
-              </div>
-            </form>
-=======
+                <h1 className="text-3xl font-bold text-gray-900 mb-2">
+                  IBS Trading Backtester
+                </h1>
+                <div className="text-gray-600 flex flex-wrap items-center gap-3">
+                  <span>Internal Bar Strength Mean Reversion Strategy</span>
+                </div>
+              </div>
               {currentStrategy && (
                 <button
                   onClick={() => setActiveTab('settings')}
@@ -223,7 +159,89 @@
                 </button>
               ))}
             </nav>
->>>>>>> 5452016e
+          </div>
+
+          {/* Tab Content */}
+          <div className="bg-white rounded-lg shadow p-6">
+            {activeTab === 'data' && (
+              <DataUpload onNext={() => setActiveTab('results')} />
+            )}
+            {activeTab === 'enhance' && (
+              <DataEnhancer onNext={() => setActiveTab('results')} />
+            )}
+            {activeTab === 'results' && <Results />}
+            {activeTab === 'watches' && <TelegramWatches />}
+            {activeTab === 'splits' && <SplitsTab />}
+            {activeTab === 'settings' && <AppSettings />}
+          </div>
+
+          {/* Strategy Settings Modal */}
+          {/* removed: modal settings; consolidated into settings tab */}
+        </div>
+      </div>
+
+      <header className="border-b bg-white/60 backdrop-blur sticky top-0 z-40 dark:bg-slate-900/60 dark:border-slate-800">
+        <div className="max-w-7xl mx-auto px-4 sm:px-6 lg:px-8 py-3 flex items-center justify-between">
+          <div className="flex items-center gap-3">
+            {/* Removed ThemeToggle from here to place it in the top-right corner */}
+            <h1 className="text-lg font-semibold tracking-tight">Trading strategies</h1>
+            {apiBuildId && (
+              <span className="text-xs text-gray-500 dark:text-gray-400">API build: {apiBuildId}</span>
+            )}
+          </div>
+          <div className="flex items-center gap-2">
+            <a className="inline-flex items-center gap-2 text-sm hover:text-indigo-600 dark:hover:text-indigo-400" href="#settings">
+              <Settings size={16} />
+              Settings
+            </a>
+            {authorized && (
+              <button
+                onClick={handleLogout}
+                className="inline-flex items-center gap-2 text-sm px-3 py-1 rounded border bg-white hover:bg-gray-50 text-gray-700 border-gray-200 dark:bg-slate-800 dark:hover:bg-slate-700 dark:text-gray-200 dark:border-slate-700"
+                title="Выйти из аккаунта"
+              >
+                Выйти
+              </button>
+            )}
+          </div>
+        </div>
+      </header>
+
+      <main className="max-w-7xl mx-auto px-4 sm:px-6 lg:px-8 py-6">
+        {showLogin ? (
+          <div className="max-w-md mx-auto bg-white border border-gray-200 rounded-lg p-4 shadow-sm dark:bg-slate-900 dark:border-slate-800">
+            <h2 className="text-base font-semibold mb-3">Вход</h2>
+            <form className="space-y-3" onSubmit={handleLogin}>
+              <div>
+                <label className="block text-sm text-gray-600 mb-1 dark:text-gray-300">Email</label>
+                <input
+                  type="email"
+                  value={usernameInput}
+                  onChange={e => setUsernameInput(e.target.value)}
+                  className="w-full border rounded px-3 py-2 text-sm dark:bg-slate-800 dark:border-slate-700 dark:text-gray-100"
+                  placeholder="user@example.com"
+                  required
+                />
+              </div>
+              <div>
+                <label className="block text-sm text-gray-600 mb-1 dark:text-gray-300">Пароль</label>
+                <input
+                  type="password"
+                  value={passwordInput}
+                  onChange={e => setPasswordInput(e.target.value)}
+                  className="w-full border rounded px-3 py-2 text-sm dark:bg-slate-800 dark:border-slate-700 dark:text-gray-100"
+                  required
+                />
+              </div>
+              <label className="inline-flex items-center gap-2 text-sm text-gray-700 dark:text-gray-200">
+                <input type="checkbox" checked={rememberMe} onChange={e => setRememberMe(e.target.checked)} />
+                Запомнить меня
+              </label>
+              {loginError && <div className="text-sm text-red-600">{loginError}</div>}
+              <div className="flex gap-2">
+                <button type="submit" className="px-3 py-1.5 rounded bg-indigo-600 text-white text-sm">Войти</button>
+              </div>
+            </form>
           </div>
         ) : (
           <>
@@ -261,13 +279,6 @@
         )}
       </main>
 
-<<<<<<< HEAD
-=======
-          {/* Strategy Settings Modal */}
-          {/* removed: modal settings; consolidated into settings tab */}
-        </div>
-      </div>
->>>>>>> 5452016e
       <Footer apiBuildId={apiBuildId} />
     </div>
   );

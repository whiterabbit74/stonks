// Removed Papa import and CSV parsing utilities
import type {
  OHLCData,
  ValidationResult
} from '../types';

// Date parsing result interface
interface DateParseResult {
  isValid: boolean;
  date: Date | null;
  format?: string;
  error?: string;
}

// Numeric validation result interface
interface NumericValidationResult {
  isValid: boolean;
  value: number | null;
  normalized?: number;
  error?: string;
}

// Numeric validation options
interface NumericValidationOptions {
  min?: number;
  max?: number;
  precision?: number;
}

<<<<<<< HEAD

=======
>>>>>>> a9b09007
// Enhanced OHLC data validation
export function validateOHLCData(data: Partial<OHLCData>[]): ValidationResult & { warnings?: Array<{ field: string; message: string }> } {
  const errors: Array<{ code: string; message: string; row?: number }> = [];
  const warnings: Array<{ field: string; message: string }> = [];

  if (!Array.isArray(data) || data.length === 0) {
    errors.push({ code: 'EMPTY_DATA', message: 'No OHLC data provided' });
    return { isValid: false, errors, warnings };
  }

  // Check each data point
  for (let i = 0; i < Math.min(data.length, 100); i++) { // Check first 100 points
    const point = data[i];
    
    if (!point.date) {
      errors.push({ 
        code: 'MISSING_FIELD', 
        message: `Missing date at row ${i + 1}`, 
        row: i + 1 
      });
    }
    
    if (typeof point.open !== 'number' || isNaN(point.open)) {
      errors.push({ 
        code: 'MISSING_FIELD', 
        message: `Invalid open price at row ${i + 1}`, 
        row: i + 1 
      });
    }
    
    if (typeof point.high !== 'number' || isNaN(point.high)) {
      errors.push({ 
        code: 'MISSING_FIELD', 
        message: `Invalid high price at row ${i + 1}`, 
        row: i + 1 
      });
    }
    
    if (typeof point.low !== 'number' || isNaN(point.low)) {
      errors.push({ 
        code: 'MISSING_FIELD', 
        message: `Invalid low price at row ${i + 1}`, 
        row: i + 1 
      });
    }
    
    if (typeof point.close !== 'number' || isNaN(point.close)) {
      errors.push({ 
        code: 'MISSING_FIELD', 
        message: `Invalid close price at row ${i + 1}`, 
        row: i + 1 
      });
    }

    // Check OHLC relationships
    if (point.open && point.high && point.low && point.close) {
      if (point.high < Math.max(point.open, point.close) || 
          point.low > Math.min(point.open, point.close)) {
        warnings.push({
          field: `ohlc_row_${i + 1}`,
          message: `Invalid OHLC relationship at row ${i + 1}`
        });
      }
    }

    // Stop after finding 10 errors to avoid overwhelming the user
    if (errors.length >= 10) {
      errors.push({ 
        code: 'TOO_MANY_ERRORS', 
        message: '... and more validation errors' 
      });
      break;
    }
  }

  return {
    isValid: errors.length === 0,
    errors,
    warnings
  };
}

// Enhanced date parsing
export function parseDate(dateStr: string | null | undefined): DateParseResult {
  if (!dateStr || dateStr === '') {
    return { isValid: false, date: null, error: 'Empty date string' };
  }

  try {
    // Try ISO format first (YYYY-MM-DD)
    if (/^\d{4}-\d{2}-\d{2}/.test(dateStr)) {
      const date = new Date(dateStr);
      if (!isNaN(date.getTime())) {
        return { isValid: true, date, format: 'YYYY-MM-DD' };
      }
    }

    // Try US format (M/D/YYYY or MM/DD/YYYY)
    if (/^\d{1,2}\/\d{1,2}\/\d{4}/.test(dateStr)) {
      const date = new Date(dateStr);
      if (!isNaN(date.getTime())) {
        return { isValid: true, date, format: 'M/D/YYYY' };
      }
    }

    // Try general parsing
    const date = new Date(dateStr);
    if (!isNaN(date.getTime())) {
      return { isValid: true, date, format: 'AUTO' };
    }

    return { isValid: false, date: null, error: 'Invalid date format' };
  } catch {
    return { isValid: false, date: null, error: 'Date parsing failed' };
  }
}

// Detect date format from array of dates
export function detectDateFormat(dates: string[]): string | null {
  if (!dates || dates.length === 0) return null;

  const formats = new Set<string>();
  
  for (const dateStr of dates.slice(0, 10)) { // Check first 10 dates
    const result = parseDate(dateStr);
    if (result.isValid && result.format) {
      formats.add(result.format);
    }
  }

  // Return format if consistent, null if inconsistent
  return formats.size === 1 ? Array.from(formats)[0] : null;
}

// Enhanced numeric validation
export function validateNumeric(
  value: unknown, 
  options: NumericValidationOptions = {}
): NumericValidationResult {
  if (value === null || value === undefined || value === '') {
    return { isValid: false, value: null, error: 'Empty value' };
  }

  const num = Number(value);
  if (isNaN(num)) {
    return { isValid: false, value: null, error: 'Not a valid number' };
  }

  // Check min/max constraints
  if (options.min !== undefined && num < options.min) {
    return { isValid: false, value: null, error: `Value below minimum (${options.min})` };
  }

  if (options.max !== undefined && num > options.max) {
    return { isValid: false, value: null, error: `Value above maximum (${options.max})` };
  }

  // Apply precision if specified
  let normalized = num;
  if (options.precision !== undefined) {
    normalized = Number(num.toFixed(options.precision));
  }

  return { isValid: true, value: num, normalized };
}

// Simple number validation (backward compatibility)
export function validateNumber(value: unknown): number | null {
  if (value === null || value === undefined || value === '') {
    return null;
  }
  
  const num = Number(value);
  return isNaN(num) ? null : num;
}<|MERGE_RESOLUTION|>--- conflicted
+++ resolved
@@ -27,10 +27,6 @@
   precision?: number;
 }
 
-<<<<<<< HEAD
-
-=======
->>>>>>> a9b09007
 // Enhanced OHLC data validation
 export function validateOHLCData(data: Partial<OHLCData>[]): ValidationResult & { warnings?: Array<{ field: string; message: string }> } {
   const errors: Array<{ code: string; message: string; row?: number }> = [];

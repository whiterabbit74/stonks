--- conflicted
+++ resolved
@@ -14,12 +14,6 @@
   const setEnhancerProvider = useAppStore(s => s.setEnhancerProvider);
   const watchThresholdPct = useAppStore(s => s.watchThresholdPct);
   const setWatchThresholdPct = useAppStore(s => s.setWatchThresholdPct);
-<<<<<<< HEAD
-  const currentStrategy = useAppStore(s => s.currentStrategy);
-  const setStrategy = useAppStore(s => s.setStrategy);
-  const runBacktest = useAppStore(s => s.runBacktest);
-=======
->>>>>>> 9614c91c
 
   useEffect(() => { loadSettingsFromServer(); }, [loadSettingsFromServer]);
 
@@ -61,22 +55,6 @@
     <div className="space-y-4">
       <h2 className="text-xl font-semibold text-gray-900">Настройки</h2>
 
-<<<<<<< HEAD
-      {/* Параметры стратегии */}
-      {currentStrategy && (
-        <div className="p-4 rounded-lg border">
-          <div className="text-sm font-medium text-gray-700 mb-3">Параметры стратегии</div>
-          <StrategySettings
-            strategy={currentStrategy}
-            onSave={(updated) => { setStrategy(updated); runBacktest(); }}
-            onClose={() => {}}
-            mode="inline"
-          />
-        </div>
-      )}
-
-=======
->>>>>>> 9614c91c
       {/* Уведомления */}
       <div className="p-4 rounded-lg border">
         <div className="text-sm font-medium text-gray-700 mb-2">Уведомления</div>

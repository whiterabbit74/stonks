import React, { useEffect, useRef, useState } from 'react';
import { createChart, type IChartApi, type ISeriesApi, type UTCTimestamp } from 'lightweight-charts';
import { formatOHLCYMD, parseOHLCDate } from '../lib/utils';
import type { OHLCData, Trade, SplitEvent } from '../types';
import { useAppStore } from '../stores';

interface TradingChartProps {
  data: OHLCData[];
  trades: Trade[];
  splits?: SplitEvent[];
}

export function TradingChart({ data, trades, splits = [] }: TradingChartProps) {
  const chartContainerRef = useRef<HTMLDivElement>(null);
  const chartRef = useRef<IChartApi | null>(null);
  const candlestickSeriesRef = useRef<ISeriesApi<'Candlestick'> | null>(null);
  const ibsSeriesRef = useRef<ISeriesApi<'Histogram'> | null>(null);
  const volumeSeriesRef = useRef<ISeriesApi<'Histogram'> | null>(null);
  const ema20SeriesRef = useRef<ISeriesApi<'Line'> | null>(null);
  const ema200SeriesRef = useRef<ISeriesApi<'Line'> | null>(null);
  const [showEMA20, setShowEMA20] = useState(false);
  const [showEMA200, setShowEMA200] = useState(false);
  // По умолчанию оба скрыты
  const [showIBS, setShowIBS] = useState(false);
  const [showVolume, setShowVolume] = useState(false);
  const [isDark, setIsDark] = useState<boolean>(() => typeof document !== 'undefined' ? document.documentElement.classList.contains('dark') : false);
  const indicatorPanePercent = useAppStore(s => s.indicatorPanePercent);

  // Функция для расчета EMA
  const calculateEMA = (data: OHLCData[], period: number): number[] => {
    const ema: number[] = [];
    const multiplier = 2 / (period + 1);
    
    // Первое значение - это SMA
    let sum = 0;
    for (let i = 0; i < Math.min(period, data.length); i++) {
      sum += data[i].close;
    }
    ema[period - 1] = sum / period;
    
    // Остальные значения - EMA
    for (let i = period; i < data.length; i++) {
      ema[i] = (data[i].close - ema[i - 1]) * multiplier + ema[i - 1];
    }
    
    return ema;
  };

  useEffect(() => {
    const onTheme = (e: CustomEvent<{ mode: string; effectiveDark: boolean }>) => {
      const dark = !!(e?.detail?.effectiveDark ?? document.documentElement.classList.contains('dark'));
      setIsDark(dark);
    };
    window.addEventListener('themechange', onTheme);
    return () => window.removeEventListener('themechange', onTheme);
  }, []);

  useEffect(() => {
    if (!chartContainerRef.current || !data.length) return;

    try {
      // Theme colors
      const bg = isDark ? '#0b1220' : '#ffffff';
      const text = isDark ? '#e5e7eb' : '#1f2937';
      const grid = isDark ? '#1f2937' : '#eef2ff';
      const border = isDark ? '#374151' : '#e5e7eb';

      // Create single chart, bottom ~20% for indicator scale
      const el = chartContainerRef.current;
      const totalH = chartContainerRef.current.clientHeight || 600;
      const chart = createChart(el, {
        width: el.clientWidth,
        height: Math.max(totalH || 0, 360),
        layout: { background: { color: bg }, textColor: text },
        grid: { vertLines: { color: grid }, horzLines: { color: grid } },
        crosshair: { mode: 1 },
<<<<<<< HEAD
        // Keep main price scale margins small; indicator will occupy its own configurable area
=======
        // Main price scale should not reserve 25% at the bottom — keep it tight
>>>>>>> 901cf866
        rightPriceScale: { borderColor: border, scaleMargins: { top: 0.05, bottom: 0.05 } },
        timeScale: { borderColor: border, timeVisible: true, secondsVisible: false, rightOffset: 8 },
      });

<<<<<<< HEAD
      // Indicator price scale occupies bottom X% of the pane
      const indicatorFraction = Math.max(0, Math.min(0.4, (indicatorPanePercent || 7) / 100));
      const topMargin = 1 - indicatorFraction; // e.g. 0.93 when 7%
      try { chart.priceScale('indicator').applyOptions({ scaleMargins: { top: topMargin, bottom: 0 }, borderColor: border }); } catch {
        // Ignore indicator scale options errors
      }
=======
      // Indicator price scale will be configured after its series are attached
>>>>>>> 901cf866

      chartRef.current = chart;

      // Verify chart methods exist
      if (!chart || typeof chart.addCandlestickSeries !== 'function') {
        console.error('Chart object is invalid or missing addCandlestickSeries method');
        return;
      }

      // Свечной ряд
      const candlestickSeries = chart.addCandlestickSeries({
        upColor: '#10B981',
        downColor: '#EF4444',
        borderUpColor: '#10B981',
        borderDownColor: '#EF4444',
        wickUpColor: '#10B981',
        wickDownColor: '#EF4444',
        borderVisible: true,
      });
      candlestickSeriesRef.current = candlestickSeries;

      // Convert data to chart format
      const chartData = data.map(bar => ({
        time: Math.floor(bar.date.getTime() / 1000) as UTCTimestamp,
        open: bar.open,
        high: bar.high,
        low: bar.low,
        close: bar.close,
      }));

      candlestickSeries.setData(chartData);
      try { chart.timeScale().applyOptions({ rightOffset: 8 }); } catch {
        // Ignore timescale options errors
      }

      // Indicator content on main chart: Volume and IBS histograms
      const volumeData = data.map(bar => ({
        time: Math.floor(bar.date.getTime() / 1000) as UTCTimestamp,
        value: bar.volume,
        color: bar.close >= bar.open ? (isDark ? 'rgba(16, 185, 129, 0.45)' : 'rgba(16, 185, 129, 0.6)') : (isDark ? 'rgba(239, 68, 68, 0.45)' : 'rgba(239, 68, 68, 0.6)')
      }));
      const volumeSeries = chart.addHistogramSeries({
        color: isDark ? 'rgba(148, 163, 184, 0.35)' : 'rgba(148, 163, 184, 0.45)',
        priceFormat: { type: 'volume' as const },
        priceScaleId: 'indicator',
        base: 0,
        visible: false,
        title: 'Объём',
      });
      volumeSeries.setData(volumeData);
      volumeSeriesRef.current = volumeSeries;

      const ibsHist = chart.addHistogramSeries({
        priceScaleId: 'indicator',
        base: 0,
        priceFormat: { type: 'price', precision: 2, minMove: 0.01 },
        visible: false,
        title: 'IBS',
      });
      const ibsData = data.map(bar => {
        const range = Math.max(1e-9, bar.high - bar.low);
        const ibs = (bar.close - bar.low) / range; // 0..1
        const color = ibs <= 0.10
          // Darker, more saturated green for visibility
          ? (isDark ? 'rgba(5,150,105,1)' : 'rgba(5,150,105,1)')
          // Neutral gray bars at 50% opacity
          : (ibs >= 0.75 ? (isDark ? 'rgba(239,68,68,0.9)' : 'rgba(239,68,68,0.9)') : (isDark ? 'rgba(156,163,175,0.5)' : 'rgba(107,114,128,0.5)'));
        return { time: Math.floor(bar.date.getTime() / 1000) as UTCTimestamp, value: ibs, color };
      });
      ibsHist.setData(ibsData);
      try {
        ibsHist.createPriceLine({ price: 0.10, color: '#9ca3af', lineWidth: 1, lineStyle: 2, title: '0.10' });
        ibsHist.createPriceLine({ price: 0.75, color: '#9ca3af', lineWidth: 1, lineStyle: 2, title: '0.75' });
      } catch (e) { console.warn('Failed to create price lines', e); }
      ibsSeriesRef.current = ibsHist;

      // Now that the 'indicator' scale exists, constrain it to the bottom 20%
      try { chart.priceScale('indicator').applyOptions({ scaleMargins: { top: 0.80, bottom: 0 }, borderColor: border }); } catch {}

      // No sub-chart; indicators share time scale

      // EMA series (создаем скрытыми; их видимость управляется отдельно)
      const ema20Values = calculateEMA(data, 20);
      const ema20Series = chart.addLineSeries({
        color: isDark ? '#60a5fa' : '#2196F3',
        lineWidth: 2,
        title: 'EMA 20',
        visible: false,
      });
      const ema20Data = data.map((bar, index) => ({
        time: Math.floor(bar.date.getTime() / 1000) as UTCTimestamp,
        value: ema20Values[index] || bar.close,
      })).filter((point: { time: UTCTimestamp; value: number }) => point.value !== undefined);
      ema20Series.setData(ema20Data);
      ema20SeriesRef.current = ema20Series;

      const ema200Values = calculateEMA(data, 200);
      const ema200Series = chart.addLineSeries({
        color: isDark ? '#fbbf24' : '#FF9800',
        lineWidth: 2,
        title: 'EMA 200',
        visible: false,
      });
      const ema200Data = data.map((bar, index) => ({
        time: Math.floor(bar.date.getTime() / 1000) as UTCTimestamp,
        value: ema200Values[index] || bar.close,
      })).filter((point: { time: UTCTimestamp; value: number }) => point.value !== undefined);
      ema200Series.setData(ema200Data);
      ema200SeriesRef.current = ema200Series;

      // Собираем маркеры: сделки и сплиты
      const allMarkers: Array<{ time: UTCTimestamp; position: 'belowBar' | 'aboveBar'; color: string; shape: 'arrowUp'|'arrowDown'|'circle'; text: string } > = [];
      if (trades.length > 0) {
        allMarkers.push(
          ...trades.flatMap(trade => {
            const markers: Array<{ time: UTCTimestamp; position: 'belowBar' | 'aboveBar'; color: string; shape: 'arrowUp'|'arrowDown'|'circle'; text: string }> = [
              {
                time: Math.floor(trade.entryDate.getTime() / 1000) as UTCTimestamp,
                position: 'belowBar' as const,
                color: '#10B981',
                shape: 'arrowUp' as const,
                text: '',
              },
            ];
            if (trade.exitReason !== 'end_of_data') {
              markers.push({
                time: Math.floor(trade.exitDate.getTime() / 1000) as UTCTimestamp,
                position: 'aboveBar' as const,
                color: '#EF4444',
                shape: 'arrowDown' as const,
                text: '',
              });
            }
            return markers;
          })
        );
      }
      if (splits.length > 0) {
        // Привяжем маркеры сплитов к времени свечи в тот же день (точное совпадение time метки)
        const ymdToTime = new Map<string, number>();
        for (const bar of data) {
          const ymd = formatOHLCYMD(bar.date);
          if (!ymdToTime.has(ymd)) ymdToTime.set(ymd, Math.floor(bar.date.getTime() / 1000));
        }
        const splitMarkers = splits.map(s => {
          const ymd = typeof s.date === 'string' ? s.date.slice(0, 10) : formatOHLCYMD(parseOHLCDate(String(s.date)));
          const t = ymdToTime.get(ymd) ?? Math.floor(parseOHLCDate(String(s.date)).getTime() / 1000);
          return {
            time: t as UTCTimestamp,
            position: 'belowBar' as const,
            color: '#9C27B0',
            shape: 'circle' as const,
            text: 'S',
          };
        });
        allMarkers.push(...splitMarkers);
      }
      if (allMarkers.length > 0) {
        candlestickSeries.setMarkers(allMarkers);
      }

      // Тултип по кроссхэру
      const tooltipEl = document.createElement('div');
      tooltipEl.style.position = 'absolute';
      tooltipEl.style.left = '12px';
      tooltipEl.style.top = '8px';
      tooltipEl.style.zIndex = '10';
      tooltipEl.style.pointerEvents = 'none';
      tooltipEl.style.background = isDark ? 'rgba(31,41,55,0.75)' : 'rgba(17,24,39,0.7)';
      tooltipEl.style.color = 'white';
      tooltipEl.style.padding = '6px 8px';
      tooltipEl.style.borderRadius = '6px';
      tooltipEl.style.fontSize = '12px';
      tooltipEl.style.backdropFilter = 'blur(4px)';
      tooltipEl.style.display = 'none';
      chartContainerRef.current.appendChild(tooltipEl);

      chart.subscribeCrosshairMove((param) => {
        if (!param || !param.time) {
          tooltipEl.style.display = 'none';
          return;
        }
        const paramWithData = param as { seriesPrices?: Map<unknown, unknown>; seriesData?: Map<unknown, unknown> };
        const priceMap = paramWithData.seriesPrices;
        const seriesData = paramWithData.seriesData;
        if (!priceMap || !seriesData) {
          tooltipEl.style.display = 'none';
          return;
        }
        const price = priceMap.get(candlestickSeries as unknown as object);
        if (!price) {
          tooltipEl.style.display = 'none';
          return;
        }
        const bar = seriesData.get(candlestickSeries as unknown as object) as { open?: number; high?: number; low?: number; close?: number } | undefined;
        const vol = (showVolume && volumeSeriesRef.current) ? (seriesData.get(volumeSeriesRef.current as unknown as object) as { value?: number } | undefined)?.value : undefined;
        const ibsVal = (showIBS && ibsSeriesRef.current) ? (seriesData.get(ibsSeriesRef.current as unknown as object) as { value?: number } | undefined)?.value : undefined;
        const o = bar?.open, h = bar?.high, l = bar?.low, c = bar?.close;
        const pct = o ? (((c! - o) / o) * 100) : 0;
        const ibsStr = (typeof ibsVal === 'number') ? ` · IBS ${(ibsVal * 100).toFixed(0)}%` : '';
        tooltipEl.innerHTML = `О ${o?.toFixed?.(2) ?? '-'} В ${h?.toFixed?.(2) ?? '-'} Н ${l?.toFixed?.(2) ?? '-'} З ${c?.toFixed?.(2) ?? '-'} · ${pct ? pct.toFixed(2) + '%' : ''}${ibsStr}${vol ? ' · Объём ' + vol.toLocaleString() : ''}`;
        tooltipEl.style.display = 'block';
      });

      // Handle resize
      const handleResize = () => {
        if (!chartContainerRef.current) return;
        const w = chartContainerRef.current.clientWidth;
        const total = chartContainerRef.current.clientHeight || 600;
        chart.applyOptions({ width: w, height: Math.max(total, 360) });
      };

      window.addEventListener('resize', handleResize);

      return () => {
        window.removeEventListener('resize', handleResize);
        if (chart) { try { chart.remove(); } catch (e) { console.warn('Error removing chart on cleanup:', e); } }
        try {
          if (tooltipEl && tooltipEl.parentElement) tooltipEl.parentElement.removeChild(tooltipEl);
        } catch (e) { /* ignore */ }
      };
    } catch (error) {
      console.error('Error creating trading chart:', error);
      return;
    }
  }, [data, trades, splits, isDark]);

  useEffect(() => {
    // Взаимоисключаемые индикаторы
    if (showIBS && showVolume) setShowVolume(false);
  }, [showIBS, showVolume]);

  useEffect(() => {
    // Управляем видимостью серий без пересоздания чартов
    try { ibsSeriesRef.current?.applyOptions?.({ visible: showIBS }); } catch {
      // Ignore IBS series visibility errors
    }
    try { volumeSeriesRef.current?.applyOptions?.({ visible: showVolume }); } catch {
      // Ignore volume series visibility errors
    }
    try { ema20SeriesRef.current?.applyOptions?.({ visible: showEMA20 }); } catch {
      // Ignore EMA20 series visibility errors
    }
    try { ema200SeriesRef.current?.applyOptions?.({ visible: showEMA200 }); } catch {
      // Ignore EMA200 series visibility errors
    }
  }, [showIBS, showVolume, showEMA20, showEMA200]);

  if (!data.length) {
    return (
      <div className="flex items-center justify-center h-full text-gray-500">
        Нет данных для графика
      </div>
    );
  }

  return (
    <div className="w-full grid grid-rows-[auto,1fr] gap-4">
      {/* Controls */}
      <div className="flex gap-2 flex-wrap">
        <button
          onClick={() => setShowEMA20(!showEMA20)}
          className={`px-3 py-1 text-sm rounded ${
            showEMA20 
              ? 'bg-blue-500 text-white' 
              : 'bg-gray-200 text-gray-700 hover:bg-gray-300 dark:bg-gray-800 dark:text-gray-200 dark:hover:bg-gray-700'
          }`}
        >
          EMA 20
        </button>
        <button
          onClick={() => setShowEMA200(!showEMA200)}
          className={`px-3 py-1 text-sm rounded ${
            showEMA200 
              ? 'bg-orange-500 text-white' 
              : 'bg-gray-200 text-gray-700 hover:bg-gray-300 dark:bg-gray-800 dark:text-gray-200 dark:hover:bg-gray-700'
          }`}
        >
          EMA 200
        </button>
        <button
          onClick={() => { const next = !showIBS; setShowIBS(next); if (next) setShowVolume(false); }}
          className={`px-3 py-1 text-sm rounded ${
            showIBS
              ? 'bg-gray-700 text-white'
              : 'bg-gray-200 text-gray-700 hover:bg-gray-300 dark:bg-gray-800 dark:text-gray-200 dark:hover:bg-gray-700'
          }`}
          title="Показать IBS"
          aria-label="Показать IBS"
        >
          IBS
        </button>
        <button
          onClick={() => { const next = !showVolume; setShowVolume(next); if (next) setShowIBS(false); }}
          className={`px-3 py-1 text-sm rounded ${
            showVolume
              ? 'bg-gray-500 text-white'
              : 'bg-gray-200 text-gray-700 hover:bg-gray-300 dark:bg-gray-800 dark:text-gray-200 dark:hover:bg-gray-700'
          }`}
          title="Показать объём"
          aria-label="Показать объём"
        >
          Объём
        </button>
      </div>

      {/* Single Chart Container (indicator occupies bottom 20%) */}
      <div ref={chartContainerRef} className="min-h-0 overflow-hidden w-full h-full" />
    </div>
  );
}<|MERGE_RESOLUTION|>--- conflicted
+++ resolved
@@ -74,25 +74,17 @@
         layout: { background: { color: bg }, textColor: text },
         grid: { vertLines: { color: grid }, horzLines: { color: grid } },
         crosshair: { mode: 1 },
-<<<<<<< HEAD
         // Keep main price scale margins small; indicator will occupy its own configurable area
-=======
-        // Main price scale should not reserve 25% at the bottom — keep it tight
->>>>>>> 901cf866
         rightPriceScale: { borderColor: border, scaleMargins: { top: 0.05, bottom: 0.05 } },
         timeScale: { borderColor: border, timeVisible: true, secondsVisible: false, rightOffset: 8 },
       });
 
-<<<<<<< HEAD
       // Indicator price scale occupies bottom X% of the pane
       const indicatorFraction = Math.max(0, Math.min(0.4, (indicatorPanePercent || 7) / 100));
       const topMargin = 1 - indicatorFraction; // e.g. 0.93 when 7%
       try { chart.priceScale('indicator').applyOptions({ scaleMargins: { top: topMargin, bottom: 0 }, borderColor: border }); } catch {
         // Ignore indicator scale options errors
       }
-=======
-      // Indicator price scale will be configured after its series are attached
->>>>>>> 901cf866
 
       chartRef.current = chart;
 
@@ -169,8 +161,7 @@
       } catch (e) { console.warn('Failed to create price lines', e); }
       ibsSeriesRef.current = ibsHist;
 
-      // Now that the 'indicator' scale exists, constrain it to the bottom 20%
-      try { chart.priceScale('indicator').applyOptions({ scaleMargins: { top: 0.80, bottom: 0 }, borderColor: border }); } catch {}
+      // Indicator already constrained via indicatorFraction above
 
       // No sub-chart; indicators share time scale
 

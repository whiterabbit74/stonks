--- conflicted
+++ resolved
@@ -17,13 +17,10 @@
     }
     const metaTheme = document.querySelector('meta[name="theme-color"]');
     if (metaTheme) metaTheme.setAttribute('content', effectiveDark ? '#0b1220' : '#ffffff');
-<<<<<<< HEAD
-=======
     setTimeout(() => { try { html.classList.remove('theme-changing'); } catch {} }, 80);
     try {
       window.dispatchEvent(new CustomEvent('themechange', { detail: { mode, effectiveDark } }));
     } catch {}
->>>>>>> 22273e4d
   } catch {}
 }
 

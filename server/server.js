--- conflicted
+++ resolved
@@ -170,20 +170,6 @@
   if (maxAge) parts.push(`Max-Age=${Math.floor(maxAge/1000)}`);
   parts.push('HttpOnly');
   if (IS_PROD) parts.push('Secure');
-<<<<<<< HEAD
-  res.setHeader('Set-Cookie', parts.join('; '));
-}
-function clearAuthCookie(res) {
-  const parts = [
-    'auth_token=',
-    'Path=/',
-    'SameSite=Lax',
-    'Max-Age=0',
-    'HttpOnly',
-  ];
-  if (IS_PROD) parts.push('Secure');
-=======
->>>>>>> 824f77bf
   res.setHeader('Set-Cookie', parts.join('; '));
 }
 function requireAuth(req, res, next) {

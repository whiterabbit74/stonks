import { useState } from 'react';
import { X, Save, RotateCcw } from 'lucide-react';
import type { Strategy } from '../types';
import { createDefaultStrategy } from '../lib/strategy';

interface StrategySettingsProps {
  strategy: Strategy;
  onSave: (updatedStrategy: Strategy) => void;
  onClose: () => void;
}

export function StrategySettings({ strategy, onSave, onClose, mode = 'modal' }: StrategySettingsProps & { mode?: 'modal' | 'inline' }) {
  const [editedStrategy, setEditedStrategy] = useState<Strategy>({ ...strategy });
<<<<<<< HEAD
=======
  const { watchThresholdPct, setWatchThresholdPct, resultsQuoteProvider, resultsRefreshProvider, enhancerProvider, setResultsQuoteProvider, setResultsRefreshProvider, setEnhancerProvider } = useAppStore();
  const [testMsg, setTestMsg] = useState('Проверка уведомлений из приложения ✅');
  const [sendingTest, setSendingTest] = useState(false);
>>>>>>> 5ec8d9d8

  const handleParameterChange = (key: string, value: number) => {
    setEditedStrategy(prev => ({
      ...prev,
      parameters: {
        ...prev.parameters,
        [key]: value
      }
    }));
  };

  const handleRiskManagementChange = (key: string, value: number | boolean) => {
    setEditedStrategy(prev => ({
      ...prev,
      riskManagement: {
        ...prev.riskManagement,
        [key]: value
      }
    }));
  };

  const handleSave = async () => {
    onSave(editedStrategy);
<<<<<<< HEAD
    if (mode === 'modal') onClose();
=======
    try { await useAppStore.getState().saveSettingsToServer(); } catch { /* ignore */ }
    onClose();
>>>>>>> 5ec8d9d8
  };

  const handleReset = () => {
    const defaults = createDefaultStrategy();
    setEditedStrategy({
      id: strategy.id,
      name: defaults.name || strategy.name,
      description: defaults.description || strategy.description,
      parameters: defaults.parameters || strategy.parameters,
      entryConditions: defaults.entryConditions || strategy.entryConditions,
      exitConditions: defaults.exitConditions || strategy.exitConditions,
      riskManagement: (defaults.riskManagement || strategy.riskManagement) as Strategy['riskManagement'],
      positionSizing: (defaults.positionSizing || strategy.positionSizing) as Strategy['positionSizing'],
      type: strategy.type,
    });
  };

  const getParameterConfig = (strategyId: string) => {
    const configs: Record<string, Record<string, { label: string; min: number; max: number; step?: number; description?: string }>> = {
      'ibs-mean-reversion': {
        lowIBS: { 
          label: 'Low IBS Entry Threshold', 
          min: 0.01, 
          max: 0.5, 
          step: 0.01, 
          description: 'Enter long position when IBS < this value (close near daily low). Default: 0.1' 
        },
        highIBS: { 
          label: 'High IBS Exit Threshold', 
          min: 0.5, 
          max: 0.99, 
          step: 0.01, 
          description: 'Exit position when IBS > this value (close near daily high). Default: 0.75' 
        },
        maxHoldDays: { 
          label: 'Maximum Hold Days', 
          min: 1, 
          max: 365, 
          description: 'Force exit after this many days if IBS exit condition not met. Default: 30' 
        }
      }
    } as const;
    
    return configs[strategyId] || {};
  };

  const parameterConfig = getParameterConfig(strategy.id);

  const content = (
    <div className={`bg-white rounded-lg ${mode === 'modal' ? 'shadow-xl max-w-2xl w-full mx-4 max-h-[90vh] overflow-y-auto' : 'border'}`}>
      {/* Header */}
      <div className="flex items-center justify-between p-6 border-b">
        <div>
          <h2 className="text-xl font-semibold text-gray-900">Параметры стратегии</h2>
          <p className="text-sm text-gray-600 mt-1">{strategy.name}</p>
          {strategy.id === 'ibs-mean-reversion' && (
            <p className="text-xs text-blue-600 mt-1">
              IBS = (Close - Low) / (High - Low) • Measures where close is within daily range
            </p>
          )}
        </div>
        {mode === 'modal' && (
          <button
            onClick={onClose}
            className="p-2 hover:bg-gray-100 rounded-lg"
          >
            <X className="w-5 h-5" />
          </button>
        )}
      </div>

      {/* Content */}
      <div className="p-6 space-y-6">
        {/* Strategy Parameters */}
        <div>
          <h3 className="text-lg font-medium text-gray-900 mb-4">Параметры стратегии</h3>
          <div className="space-y-4">
            {Object.entries(parameterConfig).map(([key, config]) => (
              <div key={key}>
                <label className="block text-sm font-medium text-gray-700 mb-2">
                  {config.label}
                </label>
                {config.description && (
                  <p className="text-xs text-gray-500 mb-2">{config.description}</p>
                )}
                <div className="flex items-center gap-4">
                  <input
                    type="range"
                    min={config.min}
                    max={config.max}
                    step={config.step || 1}
                    value={editedStrategy.parameters[key] as number || config.min}
                    onChange={(e) => handleParameterChange(key, Number(e.target.value))}
                    className="flex-1"
                  />
                  <input
                    type="number"
                    min={config.min}
                    max={config.max}
                    step={config.step || 1}
                    value={editedStrategy.parameters[key] as number || config.min}
                    onChange={(e) => handleParameterChange(key, Number(e.target.value))}
                    className="w-20 px-3 py-2 border border-gray-300 rounded-md text-sm"
                  />
                </div>
              </div>
            ))}
          </div>
        </div>

        {/* Risk Management */}
        <div>
          <h3 className="text-lg font-medium text-gray-900 mb-4">Риск‑менеджмент</h3>
          <div className="space-y-4">
            <div>
              <label className="block text-sm font-medium text-gray-700 mb-2">
                 Начальный капитал ($)
              </label>
              <input
                type="number"
                min={1000}
                max={1000000}
                step={1000}
                value={editedStrategy.riskManagement.initialCapital}
                onChange={(e) => handleRiskManagementChange('initialCapital', Number(e.target.value))}
                className="w-full px-3 py-2 border border-gray-300 rounded-md"
              />
            </div>

            <div>
              <label className="block text-sm font-medium text-gray-700 mb-2">
                 Использование капитала (%)
              </label>
              <p className="text-xs text-gray-500 mb-2">
                Процент депозита, используемый в каждой сделке. 100% = весь доступный капитал
              </p>
              <div className="flex items-center gap-4">
                <input
                  type="range"
                  min={1}
                  max={100}
                  value={editedStrategy.riskManagement.capitalUsage}
                  onChange={(e) => handleRiskManagementChange('capitalUsage', Number(e.target.value))}
                  className="flex-1"
                />
                <input
                  type="number"
                  min={1}
                  max={100}
                  value={editedStrategy.riskManagement.capitalUsage}
                  onChange={(e) => handleRiskManagementChange('capitalUsage', Number(e.target.value))}
                  className="w-20 px-3 py-2 border border-gray-300 rounded-md text-sm"
                />
                <span className="text-sm text-gray-500">%</span>
              </div>
            </div>

            <div>
              <div className="flex items-center justify-between mb-2">
                <label className="block text-sm font-medium text-gray-700">
                   Стоп‑лосс (%)
                </label>
                <label className="flex items-center gap-2 text-sm text-gray-700">
                  <input
                    type="checkbox"
                    checked={!!editedStrategy.riskManagement.useStopLoss}
                    onChange={(e) => handleRiskManagementChange('useStopLoss', e.target.checked)}
                  />
                  Использовать
                </label>
              </div>
              <div className="flex items-center gap-4">
                <input
                  type="range"
                  min={0}
                  max={10}
                  step={0.5}
                  value={(editedStrategy.riskManagement.stopLoss ?? 0)}
                  onChange={(e) => handleRiskManagementChange('stopLoss', Number(e.target.value))}
                  className="flex-1"
                  disabled={!editedStrategy.riskManagement.useStopLoss}
                />
                <input
                  type="number"
                  min={0}
                  max={10}
                  step={0.5}
                  value={(editedStrategy.riskManagement.stopLoss ?? 0)}
                  onChange={(e) => handleRiskManagementChange('stopLoss', Number(e.target.value))}
                  className="w-20 px-3 py-2 border border-gray-300 rounded-md text-sm"
                  disabled={!editedStrategy.riskManagement.useStopLoss}
                />
                <span className="text-sm text-gray-500">%</span>
              </div>
            </div>

            <div>
              <div className="flex items-center justify-between mb-2">
                <label className="block text-sm font-medium text-gray-700">
                   Тейк‑профит (%)
                </label>
                <label className="flex items-center gap-2 text-sm text-gray-700">
                  <input
                    type="checkbox"
                    checked={!!editedStrategy.riskManagement.useTakeProfit}
                    onChange={(e) => handleRiskManagementChange('useTakeProfit', e.target.checked)}
                  />
                  Использовать
                </label>
              </div>
              <div className="flex items-center gap-4">
                <input
                  type="range"
                  min={0}
                  max={10}
                  step={0.5}
                  value={(editedStrategy.riskManagement.takeProfit ?? 0)}
                  onChange={(e) => handleRiskManagementChange('takeProfit', Number(e.target.value))}
                  className="flex-1"
                  disabled={!editedStrategy.riskManagement.useTakeProfit}
                />
                <input
                  type="number"
                  min={0}
                  max={10}
                  step={0.5}
                  value={(editedStrategy.riskManagement.takeProfit ?? 0)}
                  onChange={(e) => handleRiskManagementChange('takeProfit', Number(e.target.value))}
                  className="w-20 px-3 py-2 border border-gray-300 rounded-md text-sm"
                  disabled={!editedStrategy.riskManagement.useTakeProfit}
                />
                <span className="text-sm text-gray-500">%</span>
              </div>
            </div>
          </div>
        </div>
      </div>

      {/* Footer */}
      <div className="flex items-center justify-between p-6 border-t bg-gray-50">
        <button
          onClick={handleReset}
          className="inline-flex items-center gap-2 px-4 py-2 text-gray-700 bg-white border border-gray-300 rounded-md hover:bg-gray-50"
        >
          <RotateCcw className="w-4 h-4" />
          Сбросить по умолчанию
        </button>
        
        <div className="flex gap-3">
          {mode === 'modal' && (
            <button
              onClick={onClose}
              className="px-4 py-2 text-gray-700 bg-white border border-gray-300 rounded-md hover:bg-gray-50"
            >
              Отмена
            </button>
          )}
          <button
            onClick={handleSave}
            className="inline-flex items-center gap-2 px-4 py-2 bg-blue-600 text-white rounded-md hover:bg-blue-700"
          >
            <Save className="w-4 h-4" />
            Сохранить
          </button>
        </div>
      </div>
    </div>
  );

  if (mode === 'inline') {
    return content;
  }

  return (
    <div className="fixed inset-0 bg-black bg-opacity-50 flex items-center justify-center z-50">
      {content}
    </div>
  );
}<|MERGE_RESOLUTION|>--- conflicted
+++ resolved
@@ -11,12 +11,7 @@
 
 export function StrategySettings({ strategy, onSave, onClose, mode = 'modal' }: StrategySettingsProps & { mode?: 'modal' | 'inline' }) {
   const [editedStrategy, setEditedStrategy] = useState<Strategy>({ ...strategy });
-<<<<<<< HEAD
-=======
-  const { watchThresholdPct, setWatchThresholdPct, resultsQuoteProvider, resultsRefreshProvider, enhancerProvider, setResultsQuoteProvider, setResultsRefreshProvider, setEnhancerProvider } = useAppStore();
-  const [testMsg, setTestMsg] = useState('Проверка уведомлений из приложения ✅');
-  const [sendingTest, setSendingTest] = useState(false);
->>>>>>> 5ec8d9d8
+
 
   const handleParameterChange = (key: string, value: number) => {
     setEditedStrategy(prev => ({
@@ -40,12 +35,7 @@
 
   const handleSave = async () => {
     onSave(editedStrategy);
-<<<<<<< HEAD
     if (mode === 'modal') onClose();
-=======
-    try { await useAppStore.getState().saveSettingsToServer(); } catch { /* ignore */ }
-    onClose();
->>>>>>> 5ec8d9d8
   };
 
   const handleReset = () => {

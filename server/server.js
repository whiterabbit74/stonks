require('dotenv').config();
const express = require('express');
const cors = require('cors');
const fs = require('fs-extra');
const path = require('path');
const https = require('https');
const crypto = require('crypto');

const app = express();
app.set('trust proxy', true);
const PORT = process.env.PORT || 3001;
const DATASETS_DIR = path.join(__dirname, 'datasets');
const SETTINGS_FILE = path.join(__dirname, 'settings.json');
const SPLITS_FILE = path.join(__dirname, 'splits.json');
const WATCHES_FILE = path.join(__dirname, 'telegram-watches.json');
const avCache = new Map(); // кэш ответов Alpha Vantage

// API Configuration
const API_CONFIG = {
  ALPHA_VANTAGE_API_KEY: process.env.ALPHA_VANTAGE_API_KEY,
  FINNHUB_API_KEY: process.env.FINNHUB_API_KEY,
  PREFERRED_API_PROVIDER: 'alpha_vantage'
};

// Apply global middleware early (so it affects ALL routes)
// CORS with credentials (to support cookie-based auth)
const FRONTEND_ORIGIN = process.env.FRONTEND_ORIGIN || 'http://localhost:5173';
const IS_PROD = process.env.NODE_ENV === 'production';
app.use(cors({
  origin: FRONTEND_ORIGIN,
  credentials: true,
}));
// Handle preflight explicitly
app.use((req, res, next) => {
  if (req.method === 'OPTIONS') {
    res.header('Access-Control-Allow-Origin', FRONTEND_ORIGIN);
    res.header('Access-Control-Allow-Credentials', 'true');
    res.header('Access-Control-Allow-Headers', 'Content-Type, Authorization');
    res.header('Access-Control-Allow-Methods', 'GET,POST,PUT,DELETE,PATCH,OPTIONS');
    return res.sendStatus(204);
  }
  next();
});
app.use(express.json({ limit: '50mb' }));
// Disable ETag to avoid 304 for dynamic JSON payloads
app.set('etag', false);

// Ensure splits storage exists
async function ensureSplitsFile() {
  try {
    const exists = await fs.pathExists(SPLITS_FILE);
    if (!exists) await fs.writeJson(SPLITS_FILE, {}, { spaces: 2 });
  } catch {}
}
ensureSplitsFile().catch(() => {});

async function readSplitsMap() {
  try {
    await ensureSplitsFile();
    const json = await fs.readJson(SPLITS_FILE);
    return (json && typeof json === 'object') ? json : {};
  } catch {
    return {};
  }
}

function normalizeSplitEvents(events) {
  const list = Array.isArray(events) ? events : [];
  const valid = list
    .filter(e => e && typeof e.date === 'string' && e.date.length >= 10 && typeof e.factor === 'number' && isFinite(e.factor) && e.factor > 0)
    .map(e => ({ date: e.date.slice(0, 10), factor: Number(e.factor) }))
    .filter(e => e.factor !== 1);
  const byDate = new Map();
  for (const e of valid) byDate.set(e.date, e);
  return Array.from(byDate.values()).sort((a, b) => new Date(a.date) - new Date(b.date));
}

async function getTickerSplits(ticker) {
  const map = await readSplitsMap();
  const key = toSafeTicker(ticker);
  const arr = normalizeSplitEvents(map[key] || []);
  return arr;
}

async function upsertTickerSplits(ticker, events) {
  const key = toSafeTicker(ticker);
  const map = await readSplitsMap();
  const existing = normalizeSplitEvents(map[key] || []);
  const incoming = normalizeSplitEvents(events || []);
  const byDate = new Map();
  for (const e of existing) byDate.set(e.date, e);
  for (const e of incoming) byDate.set(e.date, e);
  const merged = Array.from(byDate.values()).sort((a, b) => new Date(a.date) - new Date(b.date));
  map[key] = merged;
  await fs.writeJson(SPLITS_FILE, map, { spaces: 2 });
  return merged;
}

// New helpers to replace and delete splits for a ticker
async function setTickerSplits(ticker, events) {
  const key = toSafeTicker(ticker);
  const map = await readSplitsMap();
  const normalized = normalizeSplitEvents(events || []);
  if (normalized.length > 0) {
    map[key] = normalized;
  } else {
    delete map[key];
  }
  await fs.writeJson(SPLITS_FILE, map, { spaces: 2 });
  return map[key] || [];
}

async function deleteTickerSplitByDate(ticker, date) {
  const key = toSafeTicker(ticker);
  const map = await readSplitsMap();
  const existing = normalizeSplitEvents(map[key] || []);
  const safeDate = (date || '').toString().slice(0, 10);
  const filtered = existing.filter(e => e.date !== safeDate);
  if (filtered.length > 0) {
    map[key] = filtered;
  } else {
    delete map[key];
  }
  await fs.writeJson(SPLITS_FILE, map, { spaces: 2 });
  return map[key] || [];
}

async function deleteTickerSplits(ticker) {
  const key = toSafeTicker(ticker);
  const map = await readSplitsMap();
  if (map[key]) delete map[key];
  await fs.writeJson(SPLITS_FILE, map, { spaces: 2 });
  return true;
}

// Telegram config
const TELEGRAM_BOT_TOKEN = process.env.TELEGRAM_BOT_TOKEN || '';
const TELEGRAM_CHAT_ID = process.env.TELEGRAM_CHAT_ID || '';

// Simple username+password auth (opt-in via env)
const ADMIN_PASSWORD = process.env.ADMIN_PASSWORD || '';
const ADMIN_USERNAME = (process.env.ADMIN_USERNAME || 'dimazru@gmail.com').toLowerCase();
const SESSION_TTL_MS = 30 * 24 * 60 * 60 * 1000; // 30 days
const sessions = new Map(); // token -> { createdAt, expiresAt }
function parseCookies(req) {
  const header = req.headers.cookie || '';
  const out = {};
  header.split(';').map(v => v.trim()).filter(Boolean).forEach(p => {
    const i = p.indexOf('=');
    if (i > 0) out[p.slice(0, i)] = decodeURIComponent(p.slice(i + 1));
  });
  return out;
}
function getAuthTokenFromHeader(req) {
  const h = req.headers['authorization'] || req.headers['Authorization'];
  if (!h || typeof h !== 'string') return null;
  const m = /^Bearer\s+(.+)$/i.exec(h);
  return m ? m[1] : null;
}
function createToken() {
  return crypto.randomUUID().replace(/-/g, '').slice(0, 32);
}
function setAuthCookie(res, token, remember) {
  const maxAge = remember ? SESSION_TTL_MS : undefined;
  const parts = [
    `auth_token=${encodeURIComponent(token)}`,
    'Path=/',
    'SameSite=Lax',
  ];
  if (maxAge) parts.push(`Max-Age=${Math.floor(maxAge/1000)}`);
  parts.push('HttpOnly');
  if (IS_PROD) parts.push('Secure');
  res.setHeader('Set-Cookie', parts.join('; '));
}
function clearAuthCookie(res) {
  const parts = [
    'auth_token=',
    'Path=/',
    'SameSite=Lax',
    'Max-Age=0',
    'HttpOnly',
  ];
  if (IS_PROD) parts.push('Secure');
  res.setHeader('Set-Cookie', parts.join('; '));
}
function requireAuth(req, res, next) {
  if (!ADMIN_PASSWORD) return next(); // auth disabled
  if (req.method === 'OPTIONS') return next();
  // Разрешаем только статус/логин/проверку и публичный доступ к карте сплитов
  if (
    req.path === '/api/status' ||
    req.path === '/api/login' ||
    req.path === '/api/logout' ||
<<<<<<< HEAD
    req.path === '/api/auth/check'
  ) {
    return next();
  }
  // Allow public READ-ONLY access to splits endpoints; modifications require auth
  if (
    (req.path === '/api/splits' || (typeof req.path === 'string' && req.path.startsWith('/api/splits/')))
    && req.method === 'GET'
=======
    req.path === '/api/auth/check' ||
    req.path === '/api/splits' ||
    (typeof req.path === 'string' && req.path.startsWith('/api/splits/'))
>>>>>>> 07152472
  ) {
    return next();
  }
  const cookies = parseCookies(req);
  const token = cookies.auth_token || getAuthTokenFromHeader(req);
  if (!token) return res.status(401).json({ error: 'Unauthorized' });
  const sess = sessions.get(token);
  if (!sess || sess.expiresAt < Date.now()) {
    sessions.delete(token);
    return res.status(401).json({ error: 'Unauthorized' });
  }
  return next();
}
app.use(requireAuth);
// Splits map endpoint: return full map from splits.json
app.get('/api/splits', async (req, res) => {
  try {
    const map = await readSplitsMap();
    res.json(map || {});
  } catch (e) {
    res.json({});
  }
});

// Auth endpoints
// Rate limiting: max 3 attempts per 24h per IP
const LOGIN_WINDOW_MS = 24 * 60 * 60 * 1000; // 24 hours
const LOGIN_MAX_ATTEMPTS = 3;
const loginRate = new Map(); // ip -> { count, resetAt }
const LOGIN_LOG_FILE = path.join(__dirname, 'login-attempts.log');
function getClientIp(req) {
  try {
    if (req.ip) return req.ip;
    if (Array.isArray(req.ips) && req.ips.length) return req.ips[0];
  } catch {}
  const xf = (req.headers['x-forwarded-for'] || '').toString();
  if (xf) return xf.split(',')[0].trim();
  return (req.socket && req.socket.remoteAddress) || 'unknown';
}
async function logLoginAttempt({ ip, success, reason, username }) {
  const line = `${new Date().toISOString()}\t${ip}\t${username || '-'}\t${success ? 'SUCCESS' : 'FAIL'}\t${reason || ''}\n`;
  try { await fs.appendFile(LOGIN_LOG_FILE, line); } catch {}
  try {
    const note = success ? '✅ Успешный вход' : '⚠️ Неуспешная попытка входа';
    await sendTelegramMessage(TELEGRAM_CHAT_ID, `${note}\nIP: ${ip}\nUser: ${username || '-'}\nПричина: ${reason || '—'}`);
  } catch {}
}

app.post('/api/login', (req, res) => {
  try {
    if (!ADMIN_PASSWORD) return res.json({ success: true, disabled: true });
    const { username, password, remember } = req.body || {};
    const ip = getClientIp(req);
    // Rate limit
    const nowTs = Date.now();
    const rec = loginRate.get(ip) || { count: 0, resetAt: nowTs + LOGIN_WINDOW_MS };
    if (rec.resetAt < nowTs) { rec.count = 0; rec.resetAt = nowTs + LOGIN_WINDOW_MS; }
    if (rec.count >= LOGIN_MAX_ATTEMPTS) {
      loginRate.set(ip, rec);
      logLoginAttempt({ ip, success: false, reason: 'RATE_LIMIT', username });
      return res.status(429).json({ error: 'Too many attempts. Try again later.' });
    }
    rec.count += 1;
    loginRate.set(ip, rec);
    const uok = !!username && String(username).toLowerCase() === ADMIN_USERNAME;
    if (!uok) {
      logLoginAttempt({ ip, success: false, reason: 'INVALID_USERNAME', username });
      return res.status(401).json({ error: 'Invalid login' });
    }
    if (!password || password !== ADMIN_PASSWORD) {
      logLoginAttempt({ ip, success: false, reason: 'INVALID_PASSWORD', username });
      return res.status(401).json({ error: 'Invalid password' });
    }
    const token = createToken();
    const ts = Date.now();
    sessions.set(token, { createdAt: ts, expiresAt: ts + SESSION_TTL_MS });
    setAuthCookie(res, token, !!remember);
    // reset rate counter on success
    loginRate.delete(ip);
    logLoginAttempt({ ip, success: true, username });
    res.json({ success: true, token });
  } catch (e) {
    res.status(500).json({ error: 'Login failed' });
  }
});
app.get('/api/auth/check', (req, res) => {
  if (!ADMIN_PASSWORD) return res.json({ ok: true, disabled: true });
  const cookies = parseCookies(req);
  const token = cookies.auth_token || getAuthTokenFromHeader(req);
  const sess = token && sessions.get(token);
  if (!sess || sess.expiresAt < Date.now()) return res.status(401).json({ error: 'Unauthorized' });
  res.json({ ok: true });
});
app.post('/api/logout', (req, res) => {
  try {
    const cookies = parseCookies(req);
    const token = cookies.auth_token || getAuthTokenFromHeader(req);
    if (token) sessions.delete(token);
    clearAuthCookie(res);
    res.json({ success: true });
  } catch (e) {
    clearAuthCookie(res);
    res.json({ success: true });
  }
});
<<<<<<< HEAD

app.post('/api/logout', (req, res) => {
  try {
    const cookies = parseCookies(req);
    const token = cookies.auth_token || getAuthTokenFromHeader(req);
    if (token) {
      sessions.delete(token);
    }
    // Expire cookie immediately
    res.setHeader('Set-Cookie', 'auth_token=; Path=/; Max-Age=0; HttpOnly; SameSite=Lax' + (IS_PROD ? '; Secure' : ''));
    return res.json({ success: true });
  } catch {
    return res.json({ success: true });
  }
});
=======
>>>>>>> 07152472

// In-memory watch list for Telegram notifications (persisted to disk)
// { symbol, highIBS, lowIBS, thresholdPct, chatId, entryPrice, isOpenPosition, sent: { dateKey, warn10, confirm1, entryWarn10, entryConfirm1 } }
const telegramWatches = new Map();

async function loadWatches() {
  try {
    const exists = await fs.pathExists(WATCHES_FILE);
    if (!exists) return;
    const arr = await fs.readJson(WATCHES_FILE);
    if (Array.isArray(arr)) {
      telegramWatches.clear();
      arr.forEach(w => {
        if (w && w.symbol) telegramWatches.set(w.symbol.toUpperCase(), { ...w, symbol: w.symbol.toUpperCase(), sent: w.sent || { dateKey: null, warn10: false, confirm1: false } });
      });
      console.log(`Loaded ${telegramWatches.size} telegram watches from disk`);
    }
  } catch (e) {
    console.warn('Failed to load telegram watches:', e.message);
  }
}

let saveWatchesTimer = null;
function scheduleSaveWatches() {
  if (saveWatchesTimer) clearTimeout(saveWatchesTimer);
  saveWatchesTimer = setTimeout(async () => {
    try {
      const list = Array.from(telegramWatches.values());
      await fs.writeJson(WATCHES_FILE, list, { spaces: 2 });
      console.log(`Saved ${list.length} telegram watches`);
    } catch (e) {
      console.warn('Failed to save telegram watches:', e.message);
    }
  }, 200);
}

async function sendTelegramMessage(chatId, text, parseMode = 'HTML') {
  if (!TELEGRAM_BOT_TOKEN || !chatId) {
    console.warn('Telegram is not configured (missing TELEGRAM_BOT_TOKEN or chatId).');
    return { ok: false, reason: 'not_configured' };
  }
  const payload = JSON.stringify({ chat_id: chatId, text, parse_mode: parseMode, disable_web_page_preview: true });
  const options = {
    hostname: 'api.telegram.org',
    path: `/bot${TELEGRAM_BOT_TOKEN}/sendMessage`,
    method: 'POST',
    headers: { 'Content-Type': 'application/json', 'Content-Length': Buffer.byteLength(payload) }
  };
  return new Promise((resolve) => {
    const req = https.request(options, (res) => {
      res.on('data', () => {});
      res.on('end', () => resolve({ ok: res.statusCode === 200 }));
    });
    req.on('error', (e) => { console.warn('Telegram send error:', e.message); resolve({ ok: false, reason: e.message }); });
    req.write(payload);
    req.end();
  });
}

// Helpers for ET (America/New_York)
function getETParts(date = new Date()) {
  const fmt = new Intl.DateTimeFormat('en-US', { timeZone: 'America/New_York', year: 'numeric', month: '2-digit', day: '2-digit', hour:'2-digit', minute:'2-digit', hour12: false, weekday: 'short' });
  const parts = fmt.formatToParts(date);
  const map = {};
  parts.forEach(p => { if (p.type !== 'literal') map[p.type] = p.value; });
  const y = Number(map.year), m = Number(map.month), d = Number(map.day), hh = Number(map.hour), mm = Number(map.minute);
  const weekdayMap = { Sun:0, Mon:1, Tue:2, Wed:3, Thu:4, Fri:5, Sat:6 };
  const weekday = weekdayMap[map.weekday] ?? 0;
  return { y, m, d, hh, mm, weekday };
}
function etKeyYMD(p) { return `${p.y}-${String(p.m).padStart(2,'0')}-${String(p.d).padStart(2,'0')}`; }
function isWeekendET(p) { return p.weekday === 0 || p.weekday === 6; }
function nthWeekdayOfMonthET(year, monthIndex0, weekday, n) {
  let cursor = new Date(Date.UTC(year, monthIndex0, 1, 12, 0, 0));
  while (getETParts(cursor).weekday !== weekday) { cursor.setUTCDate(cursor.getUTCDate()+1); }
  for (let i=1;i<n;i++) { cursor.setUTCDate(cursor.getUTCDate()+7); }
  return getETParts(cursor);
}
function lastWeekdayOfMonthET(year, monthIndex0, weekday) {
  let cursor = new Date(Date.UTC(year, monthIndex0+1, 0, 12, 0, 0));
  while (getETParts(cursor).weekday !== weekday) { cursor.setUTCDate(cursor.getUTCDate()-1); }
  return getETParts(cursor);
}
function observedFixedET(year, monthIndex0, day) {
  const base = new Date(Date.UTC(year, monthIndex0, day, 12, 0, 0));
  const p = getETParts(base);
  if (p.weekday === 0) { base.setUTCDate(base.getUTCDate()+1); return getETParts(base); }
  if (p.weekday === 6) { base.setUTCDate(base.getUTCDate()-1); return getETParts(base); }
  return p;
}
function easterUTC(year){ const a=year%19,b=Math.floor(year/100),c=year%100,d=Math.floor(b/4),e=b%4,f=Math.floor((b+8)/25),g=Math.floor((b-f+1)/3),h=(19*a+b-d-g+15)%30,i=Math.floor(c/4),k=c%4,l=(32+2*e+2*i-h-k)%7,m=Math.floor((a+11*h+22*l)/451),month=Math.floor((h+l-7*m+114)/31)-1,day=((h+l-7*m+114)%31)+1;return new Date(Date.UTC(year,month,day,12,0,0)); }
function goodFridayET(year){ const e=easterUTC(year); e.setUTCDate(e.getUTCDate()-2); return getETParts(e); }
function nyseHolidaysET(year){
  const set = new Set();
  set.add(etKeyYMD(observedFixedET(year,0,1))); // New Year
  set.add(etKeyYMD(observedFixedET(year,5,19))); // Juneteenth
  set.add(etKeyYMD(observedFixedET(year,6,4)));  // Independence Day
  set.add(etKeyYMD(observedFixedET(year,11,25))); // Christmas
  set.add(etKeyYMD(nthWeekdayOfMonthET(year,0,1,3))); // MLK Mon
  set.add(etKeyYMD(nthWeekdayOfMonthET(year,1,1,3))); // Presidents Mon
  set.add(etKeyYMD(goodFridayET(year))); // Good Friday
  set.add(etKeyYMD(lastWeekdayOfMonthET(year,4,1))); // Memorial Mon
  set.add(etKeyYMD(nthWeekdayOfMonthET(year,8,1,1))); // Labor Mon
  set.add(etKeyYMD(nthWeekdayOfMonthET(year,10,4,4))); // Thanksgiving Thu
  return set;
}
function isTradingDayET(p){ return !isWeekendET(p) && !nyseHolidaysET(p.y).has(etKeyYMD(p)); }

async function fetchTodayRangeAndQuote(symbol) {
  // pull last 10 days from Finnhub and current quote
  const endTs = Math.floor(Date.now()/1000);
  const startTs = endTs - 15*24*60*60;
  const ohlc = await fetchFromFinnhub(symbol, startTs, endTs); // array
  const quote = await new Promise((resolve, reject) => {
    const url = `https://finnhub.io/api/v1/quote?symbol=${encodeURIComponent(symbol)}&token=${API_CONFIG.FINNHUB_API_KEY}`;
    https.get(url, (response) => {
      let data=''; response.on('data', c=>data+=c); response.on('end', ()=>{ try{ resolve(JSON.parse(data)); } catch(e){ reject(e); } });
    }).on('error', reject);
  });
  // find latest daily candle (today if available)
  const todayEt = getETParts(new Date());
  const todayKey = etKeyYMD(todayEt);
  const lastCandle = [...ohlc].reverse().find(r => r && r.date);
  const todayRange = {
    open: (quote && quote.o != null ? quote.o : (lastCandle ? lastCandle.open : null)),
    high: (quote && quote.h != null ? quote.h : (lastCandle ? lastCandle.high : null)),
    low:  (quote && quote.l != null ? quote.l : (lastCandle ? lastCandle.low  : null)),
  };
  return { range: todayRange, quote: { open: quote.o ?? null, high: quote.h ?? null, low: quote.l ?? null, current: quote.c ?? null, prevClose: quote.pc ?? null }, dateKey: todayKey, ohlc };
}
// Previous trading day helper (based on ET calendar)
function previousTradingDayET(fromParts) {
  let cursor = new Date(Date.UTC(fromParts.y, fromParts.m - 1, fromParts.d, 12, 0, 0));
  cursor.setUTCDate(cursor.getUTCDate() - 1);
  while (true) {
    const p = getETParts(cursor);
    if (isTradingDayET(p)) return p;
    cursor.setUTCDate(cursor.getUTCDate() - 1);
  }
}

function buildFreshnessLine(ohlc, nowEtParts) {
  try {
    if (!Array.isArray(ohlc) || ohlc.length === 0) return 'Data: unknown';
    const prev = previousTradingDayET(nowEtParts);
    const expected = `${prev.y}-${String(prev.m).padStart(2,'0')}-${String(prev.d).padStart(2,'0')}`;
    const hasPrev = ohlc.some(r => r && r.date === expected);
    return hasPrev ? 'Data: fresh' : `Data: STALE (missing ${expected})`;
  } catch {
    return 'Data: unknown';
  }
}

// Centralized endpoint: expected previous trading day in ET
app.get('/api/trading/expected-prev-day', (req, res) => {
  try {
    const nowEt = getETParts(new Date());
    const prev = previousTradingDayET(nowEt);
    return res.json({ date: etKeyYMD(prev) });
  } catch (e) {
    return res.status(500).json({ error: e && e.message ? e.message : 'Failed to compute previous trading day' });
  }
});

function formatMoney(n){ return (typeof n === 'number' && isFinite(n)) ? `$${n.toFixed(2)}` : '-'; }

// Register/unregister Telegram watch
app.post('/api/telegram/watch', (req, res) => {
  try {
    const { symbol, highIBS, lowIBS = 0.1, thresholdPct = 0.3, chatId, entryPrice = null, isOpenPosition = true } = req.body || {};
    if (!symbol || typeof highIBS !== 'number') {
      return res.status(400).json({ error: 'symbol and highIBS are required' });
    }
    const useChatId = chatId || TELEGRAM_CHAT_ID;
    if (!useChatId) return res.status(400).json({ error: 'No Telegram chat id configured' });
    telegramWatches.set(symbol.toUpperCase(), { symbol: symbol.toUpperCase(), highIBS, lowIBS, thresholdPct, chatId: useChatId, entryPrice, isOpenPosition, sent: { dateKey: null, warn10: false, confirm1: false, entryWarn10: false, entryConfirm1: false } });
    scheduleSaveWatches();
    res.json({ success: true });
  } catch (e) {
    res.status(500).json({ error: e.message || 'Failed to register watch' });
  }
});

app.delete('/api/telegram/watch/:symbol', (req, res) => {
  const sym = (req.params.symbol || '').toUpperCase();
  telegramWatches.delete(sym);
  scheduleSaveWatches();
  res.json({ success: true });
});

// Optional endpoint to update open position flag / entry price
app.patch('/api/telegram/watch/:symbol', (req, res) => {
  const sym = (req.params.symbol || '').toUpperCase();
  const w = telegramWatches.get(sym);
  if (!w) return res.status(404).json({ error: 'Watch not found' });
  const { isOpenPosition, entryPrice } = req.body || {};
  if (typeof isOpenPosition === 'boolean') w.isOpenPosition = isOpenPosition;
  if (typeof entryPrice === 'number') w.entryPrice = entryPrice;
  scheduleSaveWatches();
  res.json({ success: true });
});

// Scheduler: check every 30s and notify at T-10 and T-1 minutes (both entry and exit signals)
setInterval(async () => {
  try {
    if (telegramWatches.size === 0) return;
    const nowEt = getETParts(new Date());
    if (!isTradingDayET(nowEt)) return;
    // minutes until 16:00 ET
    const minutesUntilClose = (16 * 60) - (nowEt.hh * 60 + nowEt.mm);
    const triggers = [10, 1];
    if (!triggers.includes(minutesUntilClose)) return;
    for (const w of telegramWatches.values()) {
      // ENTRY notifications (position opening) — when not in position
      if (!w.isOpenPosition) {
        let rangeQuote;
        try { rangeQuote = await fetchTodayRangeAndQuote(w.symbol); } catch { continue; }
        const { range, quote, ohlc } = rangeQuote;
        if (range.low == null || range.high == null || quote.current == null) continue;
        if (range.high <= range.low) continue;
        const ibs = (quote.current - range.low) / (range.high - range.low);
        const closeEnoughToEntry = ibs <= (w.lowIBS ?? 0.1) * (1 + (w.thresholdPct || 0.3) / 100);
        const todayKey = etKeyYMD(nowEt);
        if (w.sent.dateKey !== todayKey) w.sent = { dateKey: todayKey, warn10: false, confirm1: false, entryWarn10: false, entryConfirm1: false };
        if (minutesUntilClose === 10 && closeEnoughToEntry && !w.sent.entryWarn10) {
          const fresh = buildFreshnessLine(ohlc, nowEt);
          const header = `⚪ Entry Signal for ${w.symbol}`;
          const core = [
            `IBS Value: ${(ibs).toFixed(3)}`,
            `Current Price: ${formatMoney(quote.current)}`,
            `Today Range: ${formatMoney(range.low)} - ${formatMoney(range.high)}`,
            `Date: ${todayKey}`,
            fresh
          ].join('\n');
          const details = [
            `Rule: IBS ≤ ${w.lowIBS} (buy at tomorrow's open if condition holds)`,
            `Trigger range today: price ≤ ${formatMoney(range.low + (w.lowIBS * (range.high - range.low)))}`
          ].join('\n');
          const text = `<b>${header}</b>\n\n${core}\n\n${details}`;
          const resp = await sendTelegramMessage(w.chatId, text);
          if (resp.ok) w.sent.entryWarn10 = true;
        }
        if (minutesUntilClose === 1 && ibs <= (w.lowIBS ?? 0.1) && !w.sent.entryConfirm1) {
          const fresh = buildFreshnessLine(ohlc, nowEt);
          const header = `⚪ Entry Confirm for ${w.symbol}`;
          const core = [
            `IBS Value: ${(ibs).toFixed(3)}`,
            `Close Price (≈ current): ${formatMoney(quote.current)}`,
            `Today Range: ${formatMoney(range.low)} - ${formatMoney(range.high)}`,
            `Date: ${todayKey}`,
            fresh
          ].join('\n');
          const details = [
            `Action: BUY at next open if condition persists`,
            `Rule: IBS ≤ ${w.lowIBS}`,
            `Trigger range today: price ≤ ${formatMoney(range.low + (w.lowIBS * (range.high - range.low)))}`
          ].join('\n');
          const text = `<b>${header}</b>\n\n${core}\n\n${details}`;
          const resp = await sendTelegramMessage(w.chatId, text);
          if (resp.ok) w.sent.entryConfirm1 = true;
        }
        continue; // skip exit logic when not in position
      }
      // EXIT notifications (position closing) — when in position
      // Ensure per-day flags
      const todayKey = etKeyYMD(nowEt);
      if (w.sent.dateKey !== todayKey) w.sent = { dateKey: todayKey, warn10: false, confirm1: false, entryWarn10: false, entryConfirm1: false };
            
      // Refresh data before notify
      let rangeQuote;
      try {
        rangeQuote = await fetchTodayRangeAndQuote(w.symbol);
      } catch (e) {
        console.warn('Failed to refresh before notify:', e.message);
        continue;
      }
      const { range, quote, ohlc } = rangeQuote;
      if (range.low == null || range.high == null || quote.current == null) continue;
      if (range.high <= range.low) continue;

      // Compute today's IBS and proximity tolerance
      const ibsExit = (quote.current - range.low) / (range.high - range.low);
      const tolerance = (w.thresholdPct || 0.3) / 100;

      const fresh = buildFreshnessLine(ohlc, nowEt);
      
      if (minutesUntilClose === 10) {
        // Warn if close to exit threshold (IBS ≥ highIBS * (1 - tolerance))
        const closeEnoughToExit = ibsExit >= (w.highIBS * (1 - tolerance));
        if (!closeEnoughToExit || w.sent.warn10) { /* no-op */ }
        else {
          const header = `⚪ Exit Signal for ${w.symbol}`;
          const lines = [
            `IBS Value: ${ibsExit.toFixed(3)} (≥ ${ (w.highIBS * (1 - tolerance)).toFixed(3) } near target)` ,
            `Current Price: ${formatMoney(quote.current)}`,
            `Today Range: ${formatMoney(range.low)} - ${formatMoney(range.high)}`,
            `Date: ${todayKey}`,
            fresh,
            `Rule: IBS ≥ ${w.highIBS}`
          ];
          if (typeof w.entryPrice === 'number') lines.push(`Цена входа: ${w.entryPrice.toFixed(2)}`);
          const text = `<b>${header}</b>\n\n${lines.join('\n')}`;
          const resp = await sendTelegramMessage(w.chatId, text);
          if (resp.ok) w.sent.warn10 = true;
        }
      } else if (minutesUntilClose === 1) {
        // Confirm only if exit condition is actually met now (strict)
        if (ibsExit >= w.highIBS && !w.sent.confirm1) {
          const header = `⚪ Exit Confirm for ${w.symbol}`;
          const lines = [
            `IBS Value: ${ibsExit.toFixed(3)} (≥ ${w.highIBS})`,
            `Close Price (≈ current): ${formatMoney(quote.current)}`,
            `Today Range: ${formatMoney(range.low)} - ${formatMoney(range.high)}`,
            `Date: ${todayKey}`,
            fresh,
            `Action: SELL at close`,
            `Rule: IBS ≥ ${w.highIBS}`
          ];
          if (typeof w.entryPrice === 'number') lines.push(`Цена входа: ${w.entryPrice.toFixed(2)}`);
          const text = `<b>${header}</b>\n\n${lines.join('\n')}`;
          const resp = await sendTelegramMessage(w.chatId, text);
          if (resp.ok) w.sent.confirm1 = true;
        }
      }
    }
  } catch (e) {
    console.warn('Scheduler error:', e.message);
  }
}, 30000);

// List current telegram watches
app.get('/api/telegram/watches', (req, res) => {
  const list = Array.from(telegramWatches.values()).map(w => ({
    symbol: w.symbol,
    highIBS: w.highIBS,
    thresholdPct: w.thresholdPct,
    entryPrice: w.entryPrice ?? null,
    isOpenPosition: !!w.isOpenPosition,
    chatId: w.chatId ? 'configured' : null,
  }));
  res.json(list);
});

// Send test telegram message
app.post('/api/telegram/test', async (req, res) => {
  try {
    const chatId = (req.body && req.body.chatId) || TELEGRAM_CHAT_ID;
    const msg = (req.body && req.body.message) || 'Test message from Trading Backtester ✅';
    const resp = await sendTelegramMessage(chatId, msg);
    if (!resp.ok) return res.status(500).json({ error: 'Failed to send test message' });
    res.json({ success: true });
  } catch (e) {
    res.status(500).json({ error: e.message || 'Failed to send test message' });
  }
});

// Middleware already applied at the top

// Создаем папку для датасетов если её нет
fs.ensureDirSync(DATASETS_DIR);

// Жёсткая нормализация: оставляем только TICKER.json на диске
function normalizeStableDatasetsSync() {
  try {
    const files = fs.readdirSync(DATASETS_DIR);
    // 0) Удалим мусорные AppleDouble файлы
    for (const f of files) {
      if (f.startsWith('._')) {
        try { fs.removeSync(path.join(DATASETS_DIR, f)); } catch {}
      }
    }
    const left = fs.readdirSync(DATASETS_DIR).filter(f => f.endsWith('.json'));
    // 1) Сгруппировать по тикеру
    const byTicker = new Map();
    for (const f of left) {
      const base = path.basename(f, '.json');
      const ticker = toSafeTicker(base.split('_')[0]);
      if (!ticker) continue;
      if (!byTicker.has(ticker)) byTicker.set(ticker, []);
      byTicker.get(ticker).push(f);
    }
    // 2) Для каждого тикера обеспечить только один стабильный файл TICKER.json
    for (const [ticker, arr] of byTicker.entries()) {
      const stablePath = path.join(DATASETS_DIR, `${ticker}.json`);
      const legacyCandidates = arr.filter(f => f.toUpperCase() !== `${ticker}.JSON`).sort();
      const hasStable = arr.some(f => f.toUpperCase() === `${ticker}.JSON`);
      if (!hasStable) {
        // Создаём стабильный файл из самого свежего legacy
        const chosen = legacyCandidates.length ? legacyCandidates[legacyCandidates.length - 1] : arr[0];
        const source = path.join(DATASETS_DIR, chosen);
        try {
          const payload = fs.readJsonSync(source);
          if (payload) {
            payload.name = ticker;
            payload.ticker = ticker;
            fs.writeJsonSync(stablePath, payload, { spaces: 2 });
          } else {
            fs.copySync(source, stablePath, { overwrite: true });
          }
          console.log(`Normalized dataset for ${ticker} → ${path.basename(stablePath)}`);
        } catch (e) {
          console.warn(`Failed to normalize ${ticker}: ${e.message}`);
        }
      } else {
        // Убедимся, что в стабильном корректные поля
        try {
          const payload = fs.readJsonSync(stablePath);
          let mutated = false;
          if (payload && payload.name !== ticker) { payload.name = ticker; mutated = true; }
          if (payload && payload.ticker !== ticker) { payload.ticker = ticker; mutated = true; }
          if (mutated) fs.writeJsonSync(stablePath, payload, { spaces: 2 });
        } catch {}
      }
      // 3) Удаляем все legacy файлы (с датой в имени)
      for (const f of arr) {
        const full = path.join(DATASETS_DIR, f);
        if (full === stablePath) continue;
        try { fs.removeSync(full); } catch {}
      }
    }
  } catch (e) {
    console.warn('Normalization skipped:', e.message);
  }
}

// One-time migration: consolidate legacy files like TICKER_YYYY-MM-DD.json → TICKER.json
function migrateLegacyDatasetsSync() {
  try {
    const files = listDatasetFilesSync();
    if (!files || files.length === 0) return;
    const byTicker = new Map();
    for (const f of files) {
      const base = path.basename(f, '.json');
      const ticker = toSafeTicker(base.split('_')[0]);
      if (!ticker) continue;
      if (!byTicker.has(ticker)) byTicker.set(ticker, []);
      byTicker.get(ticker).push(f);
    }
    for (const [ticker, arr] of byTicker.entries()) {
      const target = path.join(DATASETS_DIR, `${ticker}.json`);
      if (fs.pathExistsSync(target)) {
        // Clean up legacy suffixed files and normalize payload
        for (const f of arr) {
          if (f.toUpperCase() === `${ticker}.JSON`) continue;
          try { fs.removeSync(path.join(DATASETS_DIR, f)); } catch {}
        }
        try {
          const payload = fs.readJsonSync(target);
          let mutated = false;
          if (payload && payload.name !== ticker) { payload.name = ticker; mutated = true; }
          if (payload && payload.ticker !== ticker) { payload.ticker = ticker; mutated = true; }
          if (mutated) fs.writeJsonSync(target, payload, { spaces: 2 });
        } catch {}
        continue;
      }
      // Choose latest legacy by filename order (YYYY-MM-DD suffix sorts lexicographically)
      const legacyCandidates = arr.filter(f => f.toUpperCase() !== `${ticker}.JSON`).sort();
      const chosen = legacyCandidates.length ? legacyCandidates[legacyCandidates.length - 1] : arr[0];
      const source = path.join(DATASETS_DIR, chosen);
      try {
        const payload = fs.readJsonSync(source);
        if (payload) {
          payload.name = ticker;
          payload.ticker = ticker;
          fs.writeJsonSync(target, payload, { spaces: 2 });
        } else {
          fs.copySync(source, target, { overwrite: true });
        }
      } catch {
        try { fs.copySync(source, target, { overwrite: true }); } catch {}
      }
      // Remove all legacy files after migration
      for (const f of arr) {
        const p = path.join(DATASETS_DIR, f);
        if (p === target) continue;
        try { fs.removeSync(p); } catch {}
      }
      console.log(`Migrated dataset files for ${ticker} → ${path.basename(target)}`);
    }
  } catch (e) {
    console.warn('Dataset migration skipped:', e.message);
  }
}

// Run migration on startup to ensure stable IDs
normalizeStableDatasetsSync();

// Helpers for dataset file name resolution (migrate away from date-suffixed names)
function toSafeTicker(raw) {
  return String(raw || '')
    .toUpperCase()
    .replace(/[^A-Z0-9._-]/g, '');
}

function listDatasetFilesSync() {
  try {
    return fs
      .readdirSync(DATASETS_DIR)
      // Skip macOS AppleDouble and hidden files
      .filter(f => f.endsWith('.json') && !f.startsWith('._'));
  } catch {
    return [];
  }
}

function resolveDatasetFilePathById(id) {
  // Unified ID policy: ID == TICKER (uppercase), file == TICKER.json
  const ticker = toSafeTicker((id || '').toString());
  if (!ticker) return null;
  const stable = path.join(DATASETS_DIR, `${ticker}.json`);
  try {
    if (fs.existsSync(stable)) return stable;
  } catch {}
  // Fallback: support legacy suffixed filenames like TICKER_YYYY-MM-DD.json
  try {
    const files = listDatasetFilesSync();
    const legacy = files
      .filter(f => f.toUpperCase().startsWith(`${ticker}_`) && !f.startsWith('._'))
      .sort(); // lexicographic sort, date suffix sorts correctly
    if (legacy.length > 0) {
      return path.join(DATASETS_DIR, legacy[legacy.length - 1]);
    }
  } catch {}
  return stable;
}

async function writeDatasetToTickerFile(dataset) {
  const ticker = toSafeTicker(dataset.ticker);
  const targetPath = path.join(DATASETS_DIR, `${ticker}.json`);
  // Remove legacy files for this ticker to avoid confusion (best-effort)
  try {
    const files = await fs.readdir(DATASETS_DIR);
    await Promise.all(files
      .filter(f => f.toUpperCase().startsWith(`${ticker}_`))
      .map(f => fs.remove(path.join(DATASETS_DIR, f)).catch(() => {}))
    );
  } catch {}
  // Strip embedded splits to enforce single source of truth (server/splits.json)
  const { splits: _dropSplits, ...clean } = (dataset || {});
  await fs.writeJson(targetPath, clean, { spaces: 2 });
  return { ticker, targetPath };
}

// Settings helpers
function getDefaultSettings() {
  return {
    watchThresholdPct: 5,
    resultsQuoteProvider: 'finnhub',
    enhancerProvider: 'alpha_vantage',
    resultsRefreshProvider: 'finnhub'
  };
}

async function readSettings() {
  try {
    const exists = await fs.pathExists(SETTINGS_FILE);
    if (!exists) return getDefaultSettings();
    const json = await fs.readJson(SETTINGS_FILE);
    return { ...getDefaultSettings(), ...json };
  } catch (e) {
    console.warn('Failed to read settings, using defaults:', e.message);
    return getDefaultSettings();
  }
}

async function writeSettings(settings) {
  const payload = { ...getDefaultSettings(), ...settings };
  await fs.writeJson(SETTINGS_FILE, payload, { spaces: 2 });
  return payload;
}

// Settings endpoints
app.get('/api/settings', async (req, res) => {
  try {
    const s = await readSettings();
    res.json(s);
  } catch (e) {
    res.status(500).json({ error: e.message || 'Failed to read settings' });
  }
});

app.put('/api/settings', async (req, res) => {
  try {
    const { watchThresholdPct, resultsQuoteProvider, enhancerProvider, resultsRefreshProvider } = req.body || {};
    const validProvider = (p) => p === 'alpha_vantage' || p === 'finnhub';
    const next = getDefaultSettings();
    if (typeof watchThresholdPct === 'number') next.watchThresholdPct = watchThresholdPct;
    if (validProvider(resultsQuoteProvider)) next.resultsQuoteProvider = resultsQuoteProvider;
    if (validProvider(enhancerProvider)) next.enhancerProvider = enhancerProvider;
    if (validProvider(resultsRefreshProvider)) next.resultsRefreshProvider = resultsRefreshProvider;
    const saved = await writeSettings(next);
    res.json({ success: true, settings: saved });
  } catch (e) {
    res.status(500).json({ error: e.message || 'Failed to save settings' });
  }
});

// Financial Data API Functions
// options.adjustment: 'split_only' | 'none'
async function fetchFromAlphaVantage(symbol, startDate, endDate, options = { adjustment: 'none' }) {
  if (!API_CONFIG.ALPHA_VANTAGE_API_KEY) {
    throw new Error('Alpha Vantage API key not configured');
  }
  // На бесплатном тарифе AV DAILY_ADJUSTED может считаться премиальным.
  // Поэтому:
  //  - при adjustment === 'split_only' используем TIME_SERIES_DAILY_ADJUSTED
  //  - иначе (adjustment === 'none') используем TIME_SERIES_DAILY
  const useAdjusted = options && options.adjustment === 'split_only';
  const func = useAdjusted ? 'TIME_SERIES_DAILY_ADJUSTED' : 'TIME_SERIES_DAILY';
  const url = `https://www.alphavantage.co/query?function=${func}&symbol=${symbol}&apikey=${API_CONFIG.ALPHA_VANTAGE_API_KEY}&outputsize=full`;
  
  const cacheKey = `av:${symbol}:${startDate}:${endDate}:${options.adjustment}`;
  const cached = avCache.get(cacheKey);
  if (cached && Date.now() - cached.ts < cached.ttlMs) {
    return Promise.resolve(cached.payload);
  }

  return new Promise((resolve, reject) => {
    https.get(url, (response) => {
      let data = '';
      response.on('data', (chunk) => data += chunk);
      response.on('end', () => {
        try {
          // Если пришёл HTML (например, страница ошибки лимитов), вернём понятную 502
          if (data && data.trim().startsWith('<')) {
            const err = new Error('Провайдер вернул HTML вместо JSON (возможен лимит/блокировка).');
            err.status = 502;
            return reject(err);
          }
          const jsonData = JSON.parse(data);

          if (jsonData['Error Message']) {
            const err = new Error(`Alpha Vantage: ${jsonData['Error Message']}`);
            err.status = 400; // неверный тикер/параметры
            return reject(err);
          }

          if (jsonData['Note'] || jsonData['Information']) {
            const note = jsonData['Note'] || jsonData['Information'];
            const err = new Error(`Достигнут лимит API Alpha Vantage: ${note}`);
            err.status = 429; // лимит запросов
            return reject(err);
          }

          const timeSeries = jsonData['Time Series (Daily)'];
          if (!timeSeries) {
            const err = new Error('Отсутствует секция "Time Series (Daily)" в ответе Alpha Vantage');
            err.status = 502;
            return reject(err);
          }
          // Собираем ряды с коэффициентами сплитов
          const rows = [];
          const start = new Date(startDate * 1000);
          const end = new Date(endDate * 1000);
          
          for (const [date, values] of Object.entries(timeSeries)) {
            const currentDate = new Date(date);
            if (currentDate >= start && currentDate <= end) {
              rows.push({
                date: date,
                open: parseFloat(values['1. open']),
                high: parseFloat(values['2. high']),
                low: parseFloat(values['3. low']),
                close: parseFloat(values['4. close']),
                // Для DAILY_ADJUSTED берём split coefficient; для DAILY он отсутствует → 1
                splitCoeff: parseFloat(values['8. split coefficient'] || '1'),
                volume: parseInt(values['6. volume'] || values['5. volume'] || '0')
              });
            }
          }
          // Сортируем по дате по возрастанию
          rows.sort((a, b) => new Date(a.date) - new Date(b.date));
          // Соберём события сплитов (дата, фактор)
          const splitEvents = [];
          const doAdjust = options && options.adjustment === 'split_only';
          if (doAdjust) {
            // Back-adjust только по сплитам: cumulative factor применяем к прошедшей истории
            let cumulativeFactor = 1;
            for (let i = rows.length - 1; i >= 0; i--) {
              const r = rows[i];
              // Применяем текущий накопленный фактор к цене и объёму
              r.open = r.open / cumulativeFactor;
              r.high = r.high / cumulativeFactor;
              r.low = r.low / cumulativeFactor;
              r.close = r.close / cumulativeFactor;
              r.volume = Math.round(r.volume * cumulativeFactor);
              // После обработки бара обновляем cumulativeFactor на сплит текущего дня,
              // чтобы он применился только к более ранним датам
              if (!isNaN(r.splitCoeff) && r.splitCoeff && r.splitCoeff !== 1) {
                splitEvents.push({ date: r.date, factor: r.splitCoeff });
                cumulativeFactor *= r.splitCoeff;
              }
            }
          } else {
            // Без бэк-аджастмента, но всё равно собираем события сплитов, если они есть (только в adjusted)
            for (let i = 0; i < rows.length; i++) {
              const r = rows[i];
              if (!isNaN(r.splitCoeff) && r.splitCoeff && r.splitCoeff !== 1) {
                splitEvents.push({ date: r.date, factor: r.splitCoeff });
              }
            }
          }
          // Возвращаем в формате клиента, adjClose приравниваем к скорректированному close
          const result = rows.map(r => ({
            date: r.date,
            open: r.open,
            high: r.high,
            low: r.low,
            close: r.close,
            adjClose: r.close,
            volume: r.volume
          }));
          const payload = { data: result, splits: splitEvents.reverse() };
          avCache.set(cacheKey, { ts: Date.now(), ttlMs: 6 * 60 * 60 * 1000, payload });
          resolve(payload);
          
        } catch (error) {
          const err = new Error(`Не удалось обработать ответ Alpha Vantage: ${error.message}`);
          err.status = 502;
          reject(err);
        }
      });
    }).on('error', reject);
  });
}

async function fetchFromFinnhub(symbol, startDate, endDate) {
  if (!API_CONFIG.FINNHUB_API_KEY) {
    throw new Error('Finnhub API key not configured');
  }
  
  const url = `https://finnhub.io/api/v1/stock/candle?symbol=${symbol}&resolution=D&from=${startDate}&to=${endDate}&token=${API_CONFIG.FINNHUB_API_KEY}`;
  
  return new Promise((resolve, reject) => {
    https.get(url, (response) => {
      let data = '';
      response.on('data', (chunk) => data += chunk);
      response.on('end', () => {
        try {
          const jsonData = JSON.parse(data);
          
          if (jsonData.s !== 'ok') {
            reject(new Error(`Finnhub: ${jsonData.s}`));
            return;
          }
          
          const result = [];
          for (let i = 0; i < jsonData.t.length; i++) {
            const date = new Date(jsonData.t[i] * 1000).toISOString().split('T')[0];
            result.push({
              date: date,
              open: jsonData.o[i],
              high: jsonData.h[i],
              low: jsonData.l[i],
              close: jsonData.c[i],
              adjClose: jsonData.c[i], // Finnhub doesn't provide adjusted close
              volume: jsonData.v[i]
            });
          }
          
          resolve(result);
          
        } catch (error) {
          reject(new Error(`Failed to parse Finnhub response: ${error.message}`));
        }
      });
    }).on('error', reject);
  });
}

async function fetchFromTwelveData(symbol, startDate, endDate) {
  if (!API_CONFIG.TWELVE_DATA_API_KEY) {
    throw new Error('Twelve Data API key not configured');
  }
  
  const startDateStr = new Date(startDate * 1000).toISOString().split('T')[0];
  const endDateStr = new Date(endDate * 1000).toISOString().split('T')[0];
  const url = `https://api.twelvedata.com/time_series?symbol=${symbol}&interval=1day&start_date=${startDateStr}&end_date=${endDateStr}&apikey=${API_CONFIG.TWELVE_DATA_API_KEY}`;
  
  return new Promise((resolve, reject) => {
    https.get(url, (response) => {
      let data = '';
      response.on('data', (chunk) => data += chunk);
      response.on('end', () => {
        try {
          const jsonData = JSON.parse(data);
          
          if (jsonData.status === 'error') {
            reject(new Error(`Twelve Data: ${jsonData.message}`));
            return;
          }
          
          if (!jsonData.values) {
            reject(new Error('No data found'));
            return;
          }
          
          const result = jsonData.values.map(item => ({
            date: item.datetime,
            open: parseFloat(item.open),
            high: parseFloat(item.high),
            low: parseFloat(item.low),
            close: parseFloat(item.close),
            adjClose: parseFloat(item.close), // Twelve Data doesn't provide adjusted close in basic plan
            volume: parseInt(item.volume)
          }));
          
          // Sort by date ascending
          result.sort((a, b) => new Date(a.date) - new Date(b.date));
          resolve(result);
          
        } catch (error) {
          reject(new Error(`Failed to parse Twelve Data response: ${error.message}`));
        }
      });
    }).on('error', reject);
  });
}

// Удалено: внешнее получение сплитов через API (используем только локальный splits.json)

// Эвристика: определить сплиты по скачкам цены (2x/3x/4x/5x/10x)
function detectSplitsFromOHLC(ohlc) {
  if (!Array.isArray(ohlc) || ohlc.length < 2) return [];
  const candidates = [2, 3, 4, 5, 10];
  const tolerance = 0.03; // 3%
  const sorted = [...ohlc].sort((a, b) => new Date(a.date) - new Date(b.date));
  const events = [];
  for (let i = 1; i < sorted.length; i++) {
    const prev = sorted[i - 1];
    const curr = sorted[i];
    const ratio = prev.close && curr.close ? prev.close / curr.close : 1;
    for (const f of candidates) {
      if (Math.abs(ratio - f) / f <= tolerance) {
        events.push({ date: curr.date, factor: f });
        break;
      }
    }
  }
  // Удалим дубликаты по датам
  const uniq = new Map();
  for (const e of events) {
    uniq.set(e.date, e);
  }
  return Array.from(uniq.values());
}

// Получить список всех датасетов
app.get('/api/datasets', async (req, res) => {
  res.setHeader('Cache-Control', 'no-store');
  try {
    const files = await fs.readdir(DATASETS_DIR);
    const datasets = [];
    for (const file of files) {
      // Игнорируем скрытые/мусорные файлы и нестандартные расширения
      if (!file.endsWith('.json')) continue;
      if (file.startsWith('._')) continue;
      const filePath = path.join(DATASETS_DIR, file);
      try {
        const data = await fs.readJson(filePath);
        if (!data || typeof data !== 'object') continue;
        // Возвращаем только метаданные без самих данных для списка
        const { data: _dropData, splits: _dropSplits, ...metadata } = data;
        const id = toSafeTicker(metadata.ticker || file.replace('.json','').split('_')[0]);
        if (!id) continue;
        datasets.push({ id, ...metadata });
      } catch (e) {
        console.warn(`Skip dataset file ${file}: ${e && e.message ? e.message : 'read error'}`);
        continue;
      }
    }
    return res.json(datasets);
  } catch (error) {
    console.error('Error reading datasets:', error);
    // Даже при ошибке чтения каталога возвращаем пустой массив, чтобы UI работал оффлайн
    return res.json([]);
  }
});

// Получить конкретный датасет
app.get('/api/datasets/:id', async (req, res) => {
  res.setHeader('Cache-Control', 'no-store');
  try {
    const { id } = req.params;
    const filePath = resolveDatasetFilePathById(id);
    
    if (!filePath || !await fs.pathExists(filePath)) {
      return res.status(404).json({ error: 'Dataset not found' });
    }
    
    const dataset = await fs.readJson(filePath);
    // Strip embedded splits before returning
    const { splits: _dropSplits, ...clean } = (dataset || {});
    res.json(clean);
  } catch (error) {
    console.error('Error reading dataset:', error);
    res.status(500).json({ error: 'Failed to read dataset' });
  }
});

// Сохранить датасет
app.post('/api/datasets', async (req, res) => {
  try {
    const dataset = req.body;
    if (!dataset || !dataset.ticker || !Array.isArray(dataset.data) || dataset.data.length === 0) {
      return res.status(400).json({ error: 'Missing required fields: ticker, data' });
    }
    // Определяем последнюю дату по массиву данных
    const getTime = (d) => {
      try { return new Date(d).getTime(); } catch { return 0; }
    };
    const lastTs = dataset.data.reduce((acc, bar) => {
      const t = bar && bar.date ? getTime(bar.date) : 0;
      return t > acc ? t : acc;
    }, 0);
    if (!lastTs) {
      return res.status(400).json({ error: 'Invalid data: cannot determine last date' });
    }
    const safeTicker = toSafeTicker(dataset.ticker);
    const computedName = safeTicker; // без даты
    const payload = { ...dataset, name: computedName };
    const { targetPath } = await writeDatasetToTickerFile(payload);
    console.log(`Dataset saved: ${computedName} (${safeTicker}) -> ${path.basename(targetPath)}`);
    res.json({ success: true, id: safeTicker, message: `Dataset "${computedName}" saved successfully` });
  } catch (error) {
    console.error('Error saving dataset:', error);
    res.status(500).json({ error: 'Failed to save dataset' });
  }
});

// Удалить датасет
app.delete('/api/datasets/:id', async (req, res) => {
  try {
    const rawId = req.params.id;
    const ticker = toSafeTicker(rawId);

    // Resolve actual file path (supports stable and legacy filenames)
    const filePath = resolveDatasetFilePathById(ticker);

    if (!filePath || !await fs.pathExists(filePath)) {
      return res.status(404).json({ error: 'Dataset not found' });
    }

    // Remove the resolved file
    await fs.remove(filePath);

    // Best-effort: remove any legacy suffixed files like TICKER_YYYY-MM-DD.json
    try {
      const files = await fs.readdir(DATASETS_DIR);
      await Promise.all(
        files
          .filter(f => f.toUpperCase().startsWith(`${ticker}_`) && f.endsWith('.json'))
          .map(f => fs.remove(path.join(DATASETS_DIR, f)).catch(() => {}))
      );
    } catch {}

    console.log(`Dataset deleted: ${ticker}`);
    res.json({ success: true, message: `Dataset "${ticker}" deleted successfully` });
  } catch (error) {
    console.error('Error deleting dataset:', error);
    res.status(500).json({ error: error && error.message ? error.message : 'Failed to delete dataset' });
  }
});

// Обновить датасет
app.put('/api/datasets/:id', async (req, res) => {
  try {
    const { id } = req.params;
    const dataset = req.body;
    const legacyPath = resolveDatasetFilePathById(id);
    
    if (!legacyPath || !await fs.pathExists(legacyPath)) {
      // Если нет legacy/прямого файла — будем создавать новый по тикеру
      if (!dataset || !dataset.ticker) return res.status(404).json({ error: 'Dataset not found' });
    }
    // Рассчитать целевое имя файла на основе последней даты
    if (!dataset || !dataset.ticker || !Array.isArray(dataset.data) || dataset.data.length === 0) {
      return res.status(400).json({ error: 'Missing required fields: ticker, data' });
    }
    const getTime = (d) => { try { return new Date(d).getTime(); } catch { return 0; } };
    const lastTs = dataset.data.reduce((acc, bar) => {
      const t = bar && bar.date ? getTime(bar.date) : 0;
      return t > acc ? t : acc;
    }, 0);
    if (!lastTs) {
      return res.status(400).json({ error: 'Invalid data: cannot determine last date' });
    }
    const safeTicker = toSafeTicker(dataset.ticker);
    const computedName = safeTicker; // без даты в названии
    const payload = { ...dataset, name: computedName };
    const { targetPath } = await writeDatasetToTickerFile(payload);
    // Удалим legacy файл, если он отличался
    try { if (legacyPath && legacyPath !== targetPath) await fs.remove(legacyPath); } catch {}
    console.log(`Dataset updated (stable id): ${safeTicker}`);
    return res.json({ success: true, id: safeTicker, renamed: true, message: `Dataset "${safeTicker}" updated` });
  } catch (error) {
    console.error('Error updating dataset:', error);
    res.status(500).json({ error: 'Failed to update dataset' });
  }
});

// Refresh dataset on the server (fetch only missing tail and persist)
app.post('/api/datasets/:id/refresh', async (req, res) => {
  try {
    const { id } = req.params;
    const provider = (req.query.provider || '').toString().toLowerCase();
    const settings = await readSettings().catch(() => ({}));
    const chosenProvider = provider === 'alpha_vantage' || provider === 'finnhub'
      ? provider
      : (settings.resultsRefreshProvider || settings.resultsQuoteProvider || 'finnhub');

    const filePath = resolveDatasetFilePathById(id);
    if (!filePath || !await fs.pathExists(filePath)) {
      return res.status(404).json({ error: 'Dataset not found' });
    }
    const dataset = await fs.readJson(filePath);
    const ticker = toSafeTicker(dataset.ticker || id);
    if (!ticker) return res.status(400).json({ error: 'Ticker not defined in dataset' });

    // Normalize date to YYYY-MM-DD key consistently
    const toDateKey = (d) => {
      try {
        if (typeof d === 'string') {
          // 'YYYY-MM-DD' or ISO -> take first 10 chars
          return d.slice(0, 10);
        }
        return new Date(d).toISOString().slice(0, 10);
      } catch {
        return '';
      }
    };

    // Determine tail window: use last date from existing data, then fetch a safe overlap window
    const lastExistingDate = (() => {
      if (dataset && Array.isArray(dataset.data) && dataset.data.length) {
        const lastBar = dataset.data[dataset.data.length - 1];
        return toDateKey(lastBar && lastBar.date);
      }
      const drTo = dataset && dataset.dateRange && dataset.dateRange.to;
      return toDateKey(drTo);
    })();
    if (!lastExistingDate) return res.status(400).json({ error: 'Dataset has no last date' });
    const last = new Date(`${lastExistingDate}T00:00:00.000Z`);
    // Safe overlap window: 7 days back, 00:00 UTC
    const start = new Date(Date.UTC(last.getUTCFullYear(), last.getUTCMonth(), last.getUTCDate() - 7, 0, 0, 0));
    const startTs = Math.floor(start.getTime() / 1000);
    const endTs = Math.floor(Date.now() / 1000);

    let rows = [];
    let splits = [];
    if (chosenProvider === 'finnhub') {
      const fh = await fetchFromFinnhub(ticker, startTs, endTs);
      rows = fh.map(r => ({
        date: r.date,
        open: r.open,
        high: r.high,
        low: r.low,
        close: r.close,
        adjClose: r.adjClose ?? r.close,
        volume: r.volume || 0,
      }));
    } else {
      const av = await fetchFromAlphaVantage(ticker, startTs, endTs, { adjustment: 'none' });
      const base = Array.isArray(av) ? av : (av && av.data) || [];
      rows = base.map(r => ({
        date: r.date,
        open: r.open,
        high: r.high,
        low: r.low,
        close: r.close,
        adjClose: r.adjClose ?? r.close,
        volume: r.volume || 0,
      }));
      if (av && !Array.isArray(av) && Array.isArray(av.splits)) {
        splits = av.splits;
      }
    }

    // Merge with de-duplication by date key, normalizing all dates to YYYY-MM-DD
    const mergedByDate = new Map();
    // 1) Seed with existing data (normalized)
    for (const b of (dataset.data || [])) {
      const key = toDateKey(b && b.date);
      if (!key) continue;
      mergedByDate.set(key, {
        date: key,
        open: Number(b.open),
        high: Number(b.high),
        low: Number(b.low),
        close: Number(b.close),
        adjClose: (b.adjClose != null ? Number(b.adjClose) : Number(b.close)),
        volume: Number(b.volume) || 0,
      });
    }
    // 2) Overlay incoming rows (normalized) to avoid duplicates and ensure newest values win
    for (const r of rows) {
      const key = toDateKey(r && r.date);
      if (!key) continue;
      mergedByDate.set(key, {
        date: key,
        open: Number(r.open),
        high: Number(r.high),
        low: Number(r.low),
        close: Number(r.close),
        adjClose: (r.adjClose != null ? Number(r.adjClose) : Number(r.close)),
        volume: Number(r.volume) || 0,
      });
    }

    // Apply back-adjust for known splits from central storage
    const centralSplits = await getTickerSplits(ticker);
    const mergedArray = Array.from(mergedByDate.values()).sort((a, b) => a.date.localeCompare(b.date));
    const adjustedMerged = (() => {
      if (!centralSplits || centralSplits.length === 0) return mergedArray;
      // inline adjust without importing TS utils
      const events = centralSplits.slice().sort((a,b)=> new Date(a.date) - new Date(b.date));
      return mergedArray.map((bar) => {
        const t = new Date(`${bar.date}T00:00:00.000Z`).getTime();
        let cumulative = 1;
        for (const e of events) {
          const et = new Date(`${e.date}T00:00:00.000Z`).getTime();
          if (t < et) cumulative *= e.factor;
        }
        if (cumulative === 1) return bar;
        return {
          ...bar,
          open: bar.open / cumulative,
          high: bar.high / cumulative,
          low: bar.low / cumulative,
          close: bar.close / cumulative,
          adjClose: (bar.adjClose ?? bar.close) / cumulative,
          volume: Math.round((bar.volume || 0) * cumulative),
        };
      });
    })();

    const lastMerged = adjustedMerged[adjustedMerged.length - 1];
    const firstMerged = adjustedMerged[0];
    dataset.data = adjustedMerged;
    dataset.dataPoints = adjustedMerged.length;
    dataset.dateRange = {
      from: toDateKey(firstMerged.date),
      to: toDateKey(lastMerged.date),
    };
    dataset.uploadDate = new Date().toISOString();
    dataset.name = ticker;

    const prevCount = (dataset.data || []).length;
    const { targetPath } = await writeDatasetToTickerFile(dataset);
    const added = adjustedMerged.length - prevCount;
    console.log(`Dataset refreshed: ${ticker} (+${added}) -> ${targetPath}`);
    return res.json({ success: true, id: ticker, added, to: dataset.dateRange.to });
  } catch (error) {
    console.error('Error refreshing dataset:', error);
    const msg = error && error.message ? error.message : 'Failed to refresh dataset';
    res.status(500).json({ error: msg });
  }
});

// Financial Data API proxy (supports multiple providers)
function sleep(ms) { return new Promise(r => setTimeout(r, ms)); }

app.get('/api/yahoo-finance/:symbol', async (req, res) => {
  try {
    const { symbol } = req.params;
    const { start, end, provider, adjustment } = req.query;
    if (!symbol) {
      return res.status(400).json({ error: 'Symbol is required' });
    }
    const defaultStartDate = Math.floor(Date.now() / 1000) - (10 * 365 * 24 * 60 * 60);
    const startDate = start ? parseInt(start) : defaultStartDate;
    const endDate = end ? parseInt(end) : Math.floor(Date.now() / 1000);

    const chosenProvider = (provider || API_CONFIG.PREFERRED_API_PROVIDER).toString().toLowerCase();
    let payload;
    if (chosenProvider === 'finnhub') {
      if (!API_CONFIG.FINNHUB_API_KEY) {
        return res.status(500).json({ error: 'Finnhub API key not configured' });
      }
      console.log(`Fetching data for ${symbol} from Finnhub...`);
      const fhData = await fetchFromFinnhub(symbol, startDate, endDate);
      payload = { data: fhData, splits: [] };
    } else {
      if (!API_CONFIG.ALPHA_VANTAGE_API_KEY) {
        return res.status(500).json({ error: 'Alpha Vantage API key not configured' });
      }
      const mode = (adjustment || 'none').toString();
      console.log(`Fetching ${mode} data for ${symbol} from Alpha Vantage...`);
      let avResponse;
      try {
        avResponse = await fetchFromAlphaVantage(symbol, startDate, endDate, { adjustment: mode }); // returns { data, splits }
      } catch (e) {
        if (e && e.status === 429) {
          await sleep(1200);
          avResponse = await fetchFromAlphaVantage(symbol, startDate, endDate, { adjustment: mode });
        } else {
          throw e;
        }
      }
      if (Array.isArray(avResponse)) {
        payload = { data: avResponse, splits: [] };
      } else {
        payload = { data: avResponse.data, splits: avResponse.splits || [] };
      }
    }

    if (!payload.data || payload.data.length === 0) {
      return res.status(404).json({ error: 'No data found for this symbol' });
    }

    console.log(`Retrieved ${payload.data.length} points (splits returned separately)`);
    return res.json(payload);
  } catch (error) {
    console.error('Error fetching financial data:', error);
    const status = error.status || 500;
    let code = 'UPSTREAM_ERROR';
    let hint = 'Попробуйте повторить запрос позже.';
    if (status === 429) {
      code = 'RATE_LIMIT';
      hint = 'Достигнут лимит Alpha Vantage. Подождите 60–90 секунд и повторите.';
    } else if (status === 400) {
      code = 'BAD_REQUEST';
      hint = 'Проверьте тикер и корректность API ключа.';
    } else if (status === 502) {
      code = 'UPSTREAM_HTML';
      hint = 'Провайдер вернул некорректный ответ. Повторите позже.';
    }
    res.status(status).json({ error: error.message || 'Ошибка провайдера', code, hint, provider: 'Alpha Vantage' });
  }
});

// Realtime quote endpoint
app.get('/api/quote/:symbol', async (req, res) => {
  try {
    const { symbol } = req.params;
    const { provider } = req.query;
    if (!symbol) {
      return res.status(400).json({ error: 'Symbol is required' });
    }
    const chosenProvider = (provider || API_CONFIG.PREFERRED_API_PROVIDER).toString().toLowerCase();

    // Very short cache (5s) to reduce load
    const cacheKey = `quote:${chosenProvider}:${symbol}`;
    const cached = avCache.get(cacheKey);
    if (cached && Date.now() - cached.ts < 5000) {
      return res.json(cached.payload);
    }

    if (chosenProvider === 'finnhub') {
      if (!API_CONFIG.FINNHUB_API_KEY) {
        return res.status(500).json({ error: 'Finnhub API key not configured' });
      }
      const url = `https://finnhub.io/api/v1/quote?symbol=${encodeURIComponent(symbol)}&token=${API_CONFIG.FINNHUB_API_KEY}`;
      const payload = await new Promise((resolve, reject) => {
        https.get(url, (response) => {
          let data = '';
          response.on('data', (chunk) => data += chunk);
          response.on('end', () => {
            try {
              if (data && data.trim().startsWith('<')) {
                const err = new Error('Провайдер вернул HTML вместо JSON (возможен лимит/блокировка).');
                err.status = 502;
                return reject(err);
              }
              const json = JSON.parse(data);
              if (json.error) {
                const err = new Error(`Finnhub: ${json.error}`);
                err.status = 400;
                return reject(err);
              }
              const result = {
                open: json.o ?? null,
                high: json.h ?? null,
                low: json.l ?? null,
                current: json.c ?? null,
                prevClose: json.pc ?? null
              };
              resolve(result);
            } catch (e) {
              const err = new Error(`Не удалось обработать ответ Finnhub: ${e.message}`);
              err.status = 502;
              reject(err);
            }
          });
        }).on('error', reject);
      });
      avCache.set(cacheKey, { ts: Date.now(), ttlMs: 5000, payload });
      return res.json(payload);
    }

    // Alpha Vantage GLOBAL_QUOTE
    if (!API_CONFIG.ALPHA_VANTAGE_API_KEY) {
      return res.status(500).json({ error: 'Alpha Vantage API key not configured' });
    }
    const url = `https://www.alphavantage.co/query?function=GLOBAL_QUOTE&symbol=${encodeURIComponent(symbol)}&apikey=${API_CONFIG.ALPHA_VANTAGE_API_KEY}`;
    const payload = await new Promise((resolve, reject) => {
      https.get(url, (response) => {
        let data = '';
        response.on('data', (chunk) => data += chunk);
        response.on('end', () => {
          try {
            if (data && data.trim().startsWith('<')) {
              const err = new Error('Провайдер вернул HTML вместо JSON (возможен лимит/блокировка).');
              err.status = 502;
              return reject(err);
            }
            const json = JSON.parse(data);
            if (json['Note'] || json['Information']) {
              const note = json['Note'] || json['Information'];
              const err = new Error(`Достигнут лимит API Alpha Vantage: ${note}`);
              err.status = 429;
              return reject(err);
            }
            const q = json['Global Quote'] || {};
            const result = {
              open: q['02. open'] ? parseFloat(q['02. open']) : null,
              high: q['03. high'] ? parseFloat(q['03. high']) : null,
              low: q['04. low'] ? parseFloat(q['04. low']) : null,
              current: q['05. price'] ? parseFloat(q['05. price']) : null,
              prevClose: q['08. previous close'] ? parseFloat(q['08. previous close']) : null
            };
            resolve(result);
          } catch (e) {
            const err = new Error(`Не удалось обработать ответ Alpha Vantage: ${e.message}`);
            err.status = 502;
            reject(err);
          }
        });
      }).on('error', reject);
    });
    avCache.set(cacheKey, { ts: Date.now(), ttlMs: 5000, payload });
    return res.json(payload);
  } catch (error) {
    console.error('Error fetching quote:', error);
    const status = error.status || 500;
    let code = 'UPSTREAM_ERROR';
    if (status === 429) code = 'RATE_LIMIT';
    if (status === 502) code = 'UPSTREAM_HTML';
    res.status(status).json({ error: error.message || 'Ошибка провайдера', code });
  }
});

// Splits endpoints
// Read-only endpoints are public (guarded in middleware). Mutations require auth.
app.get('/api/splits/:symbol', async (req, res) => {
  try {
    const raw = (req.params.symbol || '').toString();
    const symbol = toSafeTicker(raw);
    if (!symbol) return res.json([]);
    const arr = await getTickerSplits(symbol);
    return res.json(arr || []);
  } catch {
    return res.json([]);
  }
});

// Replace entire splits array for ticker
app.put('/api/splits/:symbol', async (req, res) => {
  try {
    const raw = (req.params.symbol || '').toString();
    const symbol = toSafeTicker(raw);
    if (!symbol) return res.status(400).json({ error: 'Invalid symbol' });
    const events = Array.isArray(req.body) ? req.body : (req.body && req.body.events);
    if (!Array.isArray(events)) return res.status(400).json({ error: 'Body must be array of {date,factor}' });
    const updated = await setTickerSplits(symbol, events);
    return res.json({ success: true, symbol, events: updated });
  } catch (e) {
    return res.status(500).json({ error: 'Failed to save splits' });
  }
});

// Upsert one or many events
app.patch('/api/splits/:symbol', async (req, res) => {
  try {
    const raw = (req.params.symbol || '').toString();
    const symbol = toSafeTicker(raw);
    if (!symbol) return res.status(400).json({ error: 'Invalid symbol' });
    const events = Array.isArray(req.body) ? req.body : (req.body && req.body.events);
    if (!Array.isArray(events)) return res.status(400).json({ error: 'Body must be array of {date,factor}' });
    const updated = await upsertTickerSplits(symbol, events);
    return res.json({ success: true, symbol, events: updated });
  } catch (e) {
    return res.status(500).json({ error: 'Failed to update splits' });
  }
});

// Delete one event by date
app.delete('/api/splits/:symbol/:date', async (req, res) => {
  try {
    const symbol = toSafeTicker((req.params.symbol || '').toString());
    const date = (req.params.date || '').toString().slice(0, 10);
    if (!symbol || !date) return res.status(400).json({ error: 'Invalid symbol or date' });
    const updated = await deleteTickerSplitByDate(symbol, date);
    return res.json({ success: true, symbol, events: updated });
  } catch (e) {
    return res.status(500).json({ error: 'Failed to delete split' });
  }
});

// Delete all events for ticker
app.delete('/api/splits/:symbol', async (req, res) => {
  try {
    const symbol = toSafeTicker((req.params.symbol || '').toString());
    if (!symbol) return res.status(400).json({ error: 'Invalid symbol' });
    await deleteTickerSplits(symbol);
    return res.json({ success: true, symbol });
  } catch (e) {
    return res.status(500).json({ error: 'Failed to delete splits' });
  }
});

// Alternative real data API using Polygon.io (free tier: 5 requests/minute)
app.get('/api/polygon-finance/:symbol', async (req, res) => {
  try {
    const { symbol } = req.params;
    const { start, end } = req.query;
    
    if (!symbol) {
      return res.status(400).json({ error: 'Symbol is required' });
    }
    
    // Calculate date range (default to last 30 days)
    const endDate = end ? new Date(parseInt(end) * 1000) : new Date();
    const startDate = start ? new Date(parseInt(start) * 1000) : new Date(Date.now() - 30 * 24 * 60 * 60 * 1000);
    
    const fromDate = startDate.toISOString().split('T')[0];
    const toDate = endDate.toISOString().split('T')[0];
    
    // Using Polygon.io API for real data
    // Free API key - you can get your own at https://polygon.io/
    const API_KEY = 'demo'; // Replace with real API key for production
    const url = `https://api.polygon.io/v2/aggs/ticker/${symbol}/range/1/day/${fromDate}/${toDate}?adjusted=true&sort=asc&apikey=${API_KEY}`;
    
    console.log(`Fetching real data for ${symbol} from Polygon.io...`);
    console.log(`URL: ${url}`);
    
    const data = await new Promise((resolve, reject) => {
      const request = https.get(url, (response) => {
        let data = '';
        
        response.on('data', (chunk) => {
          data += chunk;
        });
        
        response.on('end', () => {
          if (response.statusCode !== 200) {
            reject(new Error(`Polygon API returned status ${response.statusCode}`));
            return;
          }
          
          try {
            const jsonData = JSON.parse(data);
            resolve(jsonData);
          } catch (parseError) {
            reject(new Error('Failed to parse API response'));
          }
        });
      });
      
      request.on('error', (error) => {
        console.error('HTTPS request error:', error);
        reject(error);
      });
      
      request.setTimeout(15000, () => {
        request.destroy();
        reject(new Error('Request timeout'));
      });
    });
    
    // Check for API errors
    if (data.status === 'ERROR') {
      return res.status(400).json({ error: data.error || 'API error occurred' });
    }
    
    if (!data.results || data.results.length === 0) {
      return res.status(404).json({ error: 'No data available for this symbol and date range' });
    }
    
    // Convert Polygon format to our format
    const result = data.results.map(item => {
      const date = new Date(item.t).toISOString().split('T')[0];
      
      return {
        date: date,
        open: item.o,
        high: item.h,
        low: item.l,
        close: item.c,
        adjClose: item.c, // Polygon provides adjusted data by default
        volume: item.v
      };
    });
    
    console.log(`Retrieved ${result.length} real data points for ${symbol} from Polygon`);
    
    res.json(result);
    
  } catch (error) {
    console.error('Error fetching real market data from Polygon:', error);
    res.status(500).json({ 
      error: `Failed to fetch real market data: ${error.message}` 
    });
  }
});

// Test Yahoo Finance endpoint
app.get('/api/test-yahoo/:symbol', async (req, res) => {
  try {
    const { symbol } = req.params;
    const url = `https://query1.finance.yahoo.com/v7/finance/download/${symbol}?period1=1640995200&period2=1672531200&interval=1d&events=history&includeAdjustedClose=true`;
    
    console.log(`Testing Yahoo Finance API with URL: ${url}`);
    
    const data = await new Promise((resolve, reject) => {
      https.get(url, (response) => {
        let data = '';
        response.on('data', (chunk) => data += chunk);
        response.on('end', () => {
          console.log(`Test response status: ${response.statusCode}`);
          console.log(`Test response length: ${data.length}`);
          resolve({ status: response.statusCode, data: data.substring(0, 500) });
        });
      }).on('error', reject);
    });
    
    res.json(data);
  } catch (error) {
    res.status(500).json({ error: error.message });
  }
});

// Generate sample data for testing
app.get('/api/sample-data/:symbol', (req, res) => {
  const { symbol } = req.params;
  const { start, end } = req.query;
  
  const startDate = start ? new Date(parseInt(start) * 1000) : new Date(Date.now() - 365 * 24 * 60 * 60 * 1000);
  const endDate = end ? new Date(parseInt(end) * 1000) : new Date();
  
  const data = [];
  let currentDate = new Date(startDate);
  let price = 150; // Starting price
  
  while (currentDate <= endDate) {
    // Skip weekends
    if (currentDate.getDay() !== 0 && currentDate.getDay() !== 6) {
      const change = (Math.random() - 0.5) * 10; // Random price change
      const open = price;
      const close = price + change;
      const high = Math.max(open, close) + Math.random() * 5;
      const low = Math.min(open, close) - Math.random() * 5;
      const volume = Math.floor(Math.random() * 1000000) + 100000;
      
      data.push({
        date: currentDate.toISOString().split('T')[0],
        open: parseFloat(open.toFixed(2)),
        high: parseFloat(high.toFixed(2)),
        low: parseFloat(low.toFixed(2)),
        close: parseFloat(close.toFixed(2)),
        adjClose: parseFloat(close.toFixed(2)),
        volume: volume
      });
      
      price = close;
    }
    
    currentDate.setDate(currentDate.getDate() + 1);
  }
  
  console.log(`Generated ${data.length} sample data points for ${symbol}`);
  res.json(data);
});

// Статус сервера
app.get('/api/status', (req, res) => {
  res.json({ 
    status: 'ok', 
    message: 'Trading Backtester API is running',
    timestamp: new Date().toISOString(),
    buildId: process.env.BUILD_ID || null
  });
});

app.listen(PORT, () => {
  console.log(`🚀 Trading Backtester API running on http://localhost:${PORT}`);
  console.log(`📁 Datasets stored in: ${DATASETS_DIR}`);
  // Load persisted telegram watches
  loadWatches();
});<|MERGE_RESOLUTION|>--- conflicted
+++ resolved
@@ -191,20 +191,9 @@
     req.path === '/api/status' ||
     req.path === '/api/login' ||
     req.path === '/api/logout' ||
-<<<<<<< HEAD
-    req.path === '/api/auth/check'
-  ) {
-    return next();
-  }
-  // Allow public READ-ONLY access to splits endpoints; modifications require auth
-  if (
-    (req.path === '/api/splits' || (typeof req.path === 'string' && req.path.startsWith('/api/splits/')))
-    && req.method === 'GET'
-=======
     req.path === '/api/auth/check' ||
     req.path === '/api/splits' ||
     (typeof req.path === 'string' && req.path.startsWith('/api/splits/'))
->>>>>>> 07152472
   ) {
     return next();
   }
@@ -310,24 +299,6 @@
     res.json({ success: true });
   }
 });
-<<<<<<< HEAD
-
-app.post('/api/logout', (req, res) => {
-  try {
-    const cookies = parseCookies(req);
-    const token = cookies.auth_token || getAuthTokenFromHeader(req);
-    if (token) {
-      sessions.delete(token);
-    }
-    // Expire cookie immediately
-    res.setHeader('Set-Cookie', 'auth_token=; Path=/; Max-Age=0; HttpOnly; SameSite=Lax' + (IS_PROD ? '; Secure' : ''));
-    return res.json({ success: true });
-  } catch {
-    return res.json({ success: true });
-  }
-});
-=======
->>>>>>> 07152472
 
 // In-memory watch list for Telegram notifications (persisted to disk)
 // { symbol, highIBS, lowIBS, thresholdPct, chatId, entryPrice, isOpenPosition, sent: { dateKey, warn10, confirm1, entryWarn10, entryConfirm1 } }

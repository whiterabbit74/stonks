import { useState } from 'react';
import { X, Save, RotateCcw } from 'lucide-react';
import type { Strategy } from '../types';
import { createDefaultStrategy } from '../lib/strategy';

interface StrategySettingsProps {
  strategy: Strategy;
  onSave: (updatedStrategy: Strategy) => void;
  onClose: () => void;
}

export function StrategySettings({ strategy, onSave, onClose, mode = 'modal' }: StrategySettingsProps & { mode?: 'modal' | 'inline' }) {
  const [editedStrategy, setEditedStrategy] = useState<Strategy>({ ...strategy });
<<<<<<< HEAD

=======
>>>>>>> 9614c91c

  const handleParameterChange = (key: string, value: number) => {
    setEditedStrategy(prev => ({
      ...prev,
      parameters: {
        ...prev.parameters,
        [key]: value
      }
    }));
  };

  const handleRiskManagementChange = (key: string, value: number | boolean) => {
    setEditedStrategy(prev => ({
      ...prev,
      riskManagement: {
        ...prev.riskManagement,
        [key]: value
      }
    }));
  };

  const handleSave = async () => {
    onSave(editedStrategy);
<<<<<<< HEAD
    if (mode === 'modal') onClose();
=======
    onClose();
>>>>>>> 9614c91c
  };

  const handleReset = () => {
    const defaults = createDefaultStrategy();
    setEditedStrategy({
      id: strategy.id,
      name: defaults.name || strategy.name,
      description: defaults.description || strategy.description,
      parameters: defaults.parameters || strategy.parameters,
      entryConditions: defaults.entryConditions || strategy.entryConditions,
      exitConditions: defaults.exitConditions || strategy.exitConditions,
      riskManagement: (defaults.riskManagement || strategy.riskManagement) as Strategy['riskManagement'],
      positionSizing: (defaults.positionSizing || strategy.positionSizing) as Strategy['positionSizing'],
      type: strategy.type,
    });
  };

  const getParameterConfig = (strategyId: string) => {
    const configs: Record<string, Record<string, { label: string; min: number; max: number; step?: number; description?: string }>> = {
      'ibs-mean-reversion': {
        lowIBS: { 
          label: 'Low IBS Entry Threshold', 
          min: 0.01, 
          max: 0.5, 
          step: 0.01, 
          description: 'Enter long position when IBS < this value (close near daily low). Default: 0.1' 
        },
        highIBS: { 
          label: 'High IBS Exit Threshold', 
          min: 0.5, 
          max: 0.99, 
          step: 0.01, 
          description: 'Exit position when IBS > this value (close near daily high). Default: 0.75' 
        },
        maxHoldDays: { 
          label: 'Maximum Hold Days', 
          min: 1, 
          max: 365, 
          description: 'Force exit after this many days if IBS exit condition not met. Default: 30' 
        }
      }
    } as const;
    
    return configs[strategyId] || {};
  };

  const parameterConfig = getParameterConfig(strategy.id);

  const content = (
    <div className={`bg-white rounded-lg ${mode === 'modal' ? 'shadow-xl max-w-2xl w-full mx-4 max-h-[90vh] overflow-y-auto' : 'border'}`}>
      {/* Header */}
      <div className="flex items-center justify-between p-6 border-b">
        <div>
          <h2 className="text-xl font-semibold text-gray-900">Параметры стратегии</h2>
          <p className="text-sm text-gray-600 mt-1">{strategy.name}</p>
          {strategy.id === 'ibs-mean-reversion' && (
            <p className="text-xs text-blue-600 mt-1">
              IBS = (Close - Low) / (High - Low) • Measures where close is within daily range
            </p>
          )}
        </div>
        {mode === 'modal' && (
          <button
            onClick={onClose}
            className="p-2 hover:bg-gray-100 rounded-lg"
          >
            <X className="w-5 h-5" />
          </button>
        )}
      </div>

      {/* Content */}
      <div className="p-6 space-y-6">
        {/* Strategy Parameters */}
        <div>
          <h3 className="text-lg font-medium text-gray-900 mb-4">Параметры стратегии</h3>
          <div className="space-y-4">
            {Object.entries(parameterConfig).map(([key, config]) => (
              <div key={key}>
                <label className="block text-sm font-medium text-gray-700 mb-2">
                  {config.label}
                </label>
                {config.description && (
                  <p className="text-xs text-gray-500 mb-2">{config.description}</p>
                )}
                <div className="flex items-center gap-4">
                  <input
                    type="range"
                    min={config.min}
                    max={config.max}
                    step={config.step || 1}
                    value={editedStrategy.parameters[key] as number || config.min}
                    onChange={(e) => handleParameterChange(key, Number(e.target.value))}
                    className="flex-1"
                  />
                  <input
                    type="number"
                    min={config.min}
                    max={config.max}
                    step={config.step || 1}
                    value={editedStrategy.parameters[key] as number || config.min}
                    onChange={(e) => handleParameterChange(key, Number(e.target.value))}
                    className="w-20 px-3 py-2 border border-gray-300 rounded-md text-sm"
                  />
                </div>
              </div>
            ))}
          </div>
        </div>

        {/* Risk Management */}
        <div>
          <h3 className="text-lg font-medium text-gray-900 mb-4">Риск‑менеджмент</h3>
          <div className="space-y-4">
            <div>
              <label className="block text-sm font-medium text-gray-700 mb-2">
                 Начальный капитал ($)
              </label>
              <input
                type="number"
                min={1000}
                max={1000000}
                step={1000}
                value={editedStrategy.riskManagement.initialCapital}
                onChange={(e) => handleRiskManagementChange('initialCapital', Number(e.target.value))}
                className="w-full px-3 py-2 border border-gray-300 rounded-md"
              />
            </div>

            <div>
              <label className="block text-sm font-medium text-gray-700 mb-2">
                 Использование капитала (%)
              </label>
              <p className="text-xs text-gray-500 mb-2">
                Процент депозита, используемый в каждой сделке. 100% = весь доступный капитал
              </p>
              <div className="flex items-center gap-4">
                <input
                  type="range"
                  min={1}
                  max={100}
                  value={editedStrategy.riskManagement.capitalUsage}
                  onChange={(e) => handleRiskManagementChange('capitalUsage', Number(e.target.value))}
                  className="flex-1"
                />
                <input
                  type="number"
                  min={1}
                  max={100}
                  value={editedStrategy.riskManagement.capitalUsage}
                  onChange={(e) => handleRiskManagementChange('capitalUsage', Number(e.target.value))}
                  className="w-20 px-3 py-2 border border-gray-300 rounded-md text-sm"
                />
                <span className="text-sm text-gray-500">%</span>
              </div>
            </div>

            <div>
              <div className="flex items-center justify-between mb-2">
                <label className="block text-sm font-medium text-gray-700">
                   Стоп‑лосс (%)
                </label>
                <label className="flex items-center gap-2 text-sm text-gray-700">
                  <input
                    type="checkbox"
                    checked={!!editedStrategy.riskManagement.useStopLoss}
                    onChange={(e) => handleRiskManagementChange('useStopLoss', e.target.checked)}
                  />
                  Использовать
                </label>
              </div>
<<<<<<< HEAD
              <div className="flex items-center gap-4">
                <input
                  type="range"
                  min={0}
                  max={10}
                  step={0.5}
                  value={(editedStrategy.riskManagement.stopLoss ?? 0)}
                  onChange={(e) => handleRiskManagementChange('stopLoss', Number(e.target.value))}
                  className="flex-1"
                  disabled={!editedStrategy.riskManagement.useStopLoss}
                />
                <input
                  type="number"
                  min={0}
                  max={10}
                  step={0.5}
                  value={(editedStrategy.riskManagement.stopLoss ?? 0)}
                  onChange={(e) => handleRiskManagementChange('stopLoss', Number(e.target.value))}
                  className="w-20 px-3 py-2 border border-gray-300 rounded-md text-sm"
                  disabled={!editedStrategy.riskManagement.useStopLoss}
                />
                <span className="text-sm text-gray-500">%</span>
              </div>
            </div>

            <div>
              <div className="flex items-center justify-between mb-2">
                <label className="block text-sm font-medium text-gray-700">
                   Тейк‑профит (%)
                </label>
                <label className="flex items-center gap-2 text-sm text-gray-700">
                  <input
                    type="checkbox"
                    checked={!!editedStrategy.riskManagement.useTakeProfit}
                    onChange={(e) => handleRiskManagementChange('useTakeProfit', e.target.checked)}
                  />
                  Использовать
                </label>
              </div>
              <div className="flex items-center gap-4">
                <input
                  type="range"
                  min={0}
                  max={10}
                  step={0.5}
                  value={(editedStrategy.riskManagement.takeProfit ?? 0)}
                  onChange={(e) => handleRiskManagementChange('takeProfit', Number(e.target.value))}
                  className="flex-1"
                  disabled={!editedStrategy.riskManagement.useTakeProfit}
                />
                <input
                  type="number"
                  min={0}
                  max={10}
                  step={0.5}
                  value={(editedStrategy.riskManagement.takeProfit ?? 0)}
                  onChange={(e) => handleRiskManagementChange('takeProfit', Number(e.target.value))}
                  className="w-20 px-3 py-2 border border-gray-300 rounded-md text-sm"
                  disabled={!editedStrategy.riskManagement.useTakeProfit}
                />
                <span className="text-sm text-gray-500">%</span>
              </div>
=======
>>>>>>> 9614c91c
            </div>
          </div>
        </div>
      </div>

      {/* Footer */}
      <div className="flex items-center justify-between p-6 border-t bg-gray-50">
        <button
          onClick={handleReset}
          className="inline-flex items-center gap-2 px-4 py-2 text-gray-700 bg-white border border-gray-300 rounded-md hover:bg-gray-50"
        >
          <RotateCcw className="w-4 h-4" />
          Сбросить по умолчанию
        </button>
        
        <div className="flex gap-3">
          {mode === 'modal' && (
            <button
              onClick={onClose}
              className="px-4 py-2 text-gray-700 bg-white border border-gray-300 rounded-md hover:bg-gray-50"
            >
              Отмена
            </button>
          )}
          <button
            onClick={handleSave}
            className="inline-flex items-center gap-2 px-4 py-2 bg-blue-600 text-white rounded-md hover:bg-blue-700"
          >
            <Save className="w-4 h-4" />
            Сохранить
          </button>
        </div>
      </div>
    </div>
  );

  if (mode === 'inline') {
    return content;
  }

  return (
    <div className="fixed inset-0 bg-black bg-opacity-50 flex items-center justify-center z-50">
      {content}
    </div>
  );
}<|MERGE_RESOLUTION|>--- conflicted
+++ resolved
@@ -11,10 +11,6 @@
 
 export function StrategySettings({ strategy, onSave, onClose, mode = 'modal' }: StrategySettingsProps & { mode?: 'modal' | 'inline' }) {
   const [editedStrategy, setEditedStrategy] = useState<Strategy>({ ...strategy });
-<<<<<<< HEAD
-
-=======
->>>>>>> 9614c91c
 
   const handleParameterChange = (key: string, value: number) => {
     setEditedStrategy(prev => ({
@@ -38,11 +34,7 @@
 
   const handleSave = async () => {
     onSave(editedStrategy);
-<<<<<<< HEAD
-    if (mode === 'modal') onClose();
-=======
     onClose();
->>>>>>> 9614c91c
   };
 
   const handleReset = () => {
@@ -199,87 +191,6 @@
                 <span className="text-sm text-gray-500">%</span>
               </div>
             </div>
-
-            <div>
-              <div className="flex items-center justify-between mb-2">
-                <label className="block text-sm font-medium text-gray-700">
-                   Стоп‑лосс (%)
-                </label>
-                <label className="flex items-center gap-2 text-sm text-gray-700">
-                  <input
-                    type="checkbox"
-                    checked={!!editedStrategy.riskManagement.useStopLoss}
-                    onChange={(e) => handleRiskManagementChange('useStopLoss', e.target.checked)}
-                  />
-                  Использовать
-                </label>
-              </div>
-<<<<<<< HEAD
-              <div className="flex items-center gap-4">
-                <input
-                  type="range"
-                  min={0}
-                  max={10}
-                  step={0.5}
-                  value={(editedStrategy.riskManagement.stopLoss ?? 0)}
-                  onChange={(e) => handleRiskManagementChange('stopLoss', Number(e.target.value))}
-                  className="flex-1"
-                  disabled={!editedStrategy.riskManagement.useStopLoss}
-                />
-                <input
-                  type="number"
-                  min={0}
-                  max={10}
-                  step={0.5}
-                  value={(editedStrategy.riskManagement.stopLoss ?? 0)}
-                  onChange={(e) => handleRiskManagementChange('stopLoss', Number(e.target.value))}
-                  className="w-20 px-3 py-2 border border-gray-300 rounded-md text-sm"
-                  disabled={!editedStrategy.riskManagement.useStopLoss}
-                />
-                <span className="text-sm text-gray-500">%</span>
-              </div>
-            </div>
-
-            <div>
-              <div className="flex items-center justify-between mb-2">
-                <label className="block text-sm font-medium text-gray-700">
-                   Тейк‑профит (%)
-                </label>
-                <label className="flex items-center gap-2 text-sm text-gray-700">
-                  <input
-                    type="checkbox"
-                    checked={!!editedStrategy.riskManagement.useTakeProfit}
-                    onChange={(e) => handleRiskManagementChange('useTakeProfit', e.target.checked)}
-                  />
-                  Использовать
-                </label>
-              </div>
-              <div className="flex items-center gap-4">
-                <input
-                  type="range"
-                  min={0}
-                  max={10}
-                  step={0.5}
-                  value={(editedStrategy.riskManagement.takeProfit ?? 0)}
-                  onChange={(e) => handleRiskManagementChange('takeProfit', Number(e.target.value))}
-                  className="flex-1"
-                  disabled={!editedStrategy.riskManagement.useTakeProfit}
-                />
-                <input
-                  type="number"
-                  min={0}
-                  max={10}
-                  step={0.5}
-                  value={(editedStrategy.riskManagement.takeProfit ?? 0)}
-                  onChange={(e) => handleRiskManagementChange('takeProfit', Number(e.target.value))}
-                  className="w-20 px-3 py-2 border border-gray-300 rounded-md text-sm"
-                  disabled={!editedStrategy.riskManagement.useTakeProfit}
-                />
-                <span className="text-sm text-gray-500">%</span>
-              </div>
-=======
->>>>>>> 9614c91c
-            </div>
           </div>
         </div>
       </div>

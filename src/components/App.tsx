import { useState, useEffect, useRef, type FormEvent } from 'react';
import { Settings } from 'lucide-react';
import { useAppStore } from '../stores';
import { DataUpload } from './DataUpload';
import { DataEnhancer } from './DataEnhancer';
// import { StrategySettings } from './StrategySettings';
import { Results } from './Results';
import { TelegramWatches } from './TelegramWatches';
// import { AppSettings } from './AppSettings';
import { createStrategyFromTemplate, STRATEGY_TEMPLATES } from '../lib/strategy';
import { Footer } from './Footer';
import { ThemeToggle } from './ThemeToggle';

type Tab = 'data' | 'enhance' | 'results' | 'watches' | 'splits' | 'settings';

export default function App() {
  const [activeTab, setActiveTab] = useState<Tab>('data');
  const [apiBuildId, setApiBuildId] = useState<string | null>(null);
  const hasAutoNavigatedRef = useRef(false);
  const marketData = useAppStore(s => s.marketData);
  const currentStrategy = useAppStore(s => s.currentStrategy);
  const backtestResults = useAppStore(s => s.backtestResults);
  const runBacktest = useAppStore(s => s.runBacktest);
  const backtestStatus = useAppStore(s => s.backtestStatus);
  const setStrategy = useAppStore(s => s.setStrategy);
  const loadSettingsFromServer = useAppStore(s => s.loadSettingsFromServer);

  // Загружаем настройки один раз при монтировании
  useEffect(() => {
<<<<<<< HEAD
=======
    loadSettingsFromServer();
  }, [loadSettingsFromServer]);

  // Автоматически создаем IBS стратегию когда есть данные
  useEffect(() => {
>>>>>>> 1a59a2ea
    if (marketData.length > 0 && !currentStrategy) {
      const ibsTemplate = STRATEGY_TEMPLATES[0]; // Единственная стратегия
      const strategy = createStrategyFromTemplate(ibsTemplate);
      setStrategy(strategy);
    }
  }, [marketData, currentStrategy, setStrategy]);

  // Поддержка hash-навигации (#data|#enhance|#results|#watches|#splits|#settings)
  useEffect(() => {
    const applyHash = () => {
      const h = (window.location.hash || '').replace('#', '');
      if (h === 'data' || h === 'enhance' || h === 'results' || h === 'watches' || h === 'splits' || h === 'settings') {
        setActiveTab(h as Tab);
      }
    };
    applyHash();
    window.addEventListener('hashchange', applyHash);
    return () => window.removeEventListener('hashchange', applyHash);
  }, []);

  useEffect(() => {
    const current = `#${activeTab}`;
    if (window.location.hash !== current) {
      window.location.hash = current;
    }
  }, [activeTab]);

  // Автоматически запускаем бэктест когда есть данные и стратегия
  useEffect(() => {
    if (marketData.length > 0 && currentStrategy && backtestStatus === 'idle') {
      console.log('Auto-running backtest...');
      runBacktest();
    }
  }, [marketData, currentStrategy, backtestStatus, runBacktest]);

  // Как только появились результаты бэктеста — один раз автоматически переключаемся на вкладку результатов
  useEffect(() => {
    if (
      backtestResults &&
      activeTab === 'data' &&
      !hasAutoNavigatedRef.current
    ) {
      setActiveTab('results');
      hasAutoNavigatedRef.current = true;
    }
  }, [backtestResults, activeTab]);

  const tabs = [
    { id: 'data' as Tab, label: 'Данные', enabled: true },
    { id: 'enhance' as Tab, label: 'New data', enabled: true },
    { id: 'results' as Tab, label: 'Результаты', enabled: true },
    { id: 'watches' as Tab, label: 'Мониторинг', enabled: true },
    { id: 'splits' as Tab, label: 'Сплиты', enabled: true },
    { id: 'settings' as Tab, label: 'Настройки', enabled: true },
  ] as const;


  useEffect(() => {
    (async () => {
      try {
        const base = window.location.href.includes('/stonks') ? '/stonks/api' : '/api';
        const r = await fetch(`${base}/auth/check`, { credentials: 'include' });
        if (r.ok) setAuthorized(true);
      } catch (e) {
        console.warn('Auth check failed', e);
      }
      setCheckingAuth(false);
    })();
  }, []);

  // Fetch API build id for reliable display
  useEffect(() => {
    (async () => {
      try {
        const base = window.location.href.includes('/stonks') ? '/stonks/api' : '/api';
        const r = await fetch(`${base}/status`, { credentials: 'include', cache: 'no-store' });
        if (r.ok) {
          const j = await r.json();
          setApiBuildId(j?.timestamp || null);
        }
      } catch {
        setApiBuildId(null);
      }
    })();
  }, []);

  return (
<<<<<<< HEAD
    <div className="min-h-screen bg-gray-50 text-gray-800 dark:text-gray-100">
      {/* Floating theme toggle in top-right corner */}
      <div className="fixed top-3 right-3 z-50">
        <ThemeToggle />
      </div>

      <header className="border-b bg-white/60 backdrop-blur sticky top-0 z-20 dark:bg-slate-900/60 dark:border-slate-800">
        <div className="max-w-7xl mx-auto px-4 sm:px-6 lg:px-8 py-3 flex items-center justify-between">
          <div className="flex items-center gap-3">
            {/* Removed ThemeToggle from here to place it in the top-right corner */}
            <h1 className="text-lg font-semibold tracking-tight">Trading strategies</h1>
            {apiBuildId && (
              <span className="text-xs text-gray-500 dark:text-gray-400">API build: {apiBuildId}</span>
            )}
            {activeTab === 'enhance' && (
              <DataEnhancer onNext={() => setActiveTab('results')} />
            )}
            {activeTab === 'results' && <Results />}
            {activeTab === 'watches' && <TelegramWatches />}
            {activeTab === 'splits' && <SplitsTab />}
            {activeTab === 'settings' && <AppSettings />}
          </div>
          <div className="flex items-center gap-2">
            <a className="inline-flex items-center gap-2 text-sm hover:text-indigo-600 dark:hover:text-indigo-400" href="#settings">
              <Settings size={16} />
              Settings
            </a>
          </div>
        </div>
      </header>

      <main className="max-w-7xl mx-auto px-4 sm:px-6 lg:px-8 py-6">
        <div className="mb-4">
          <nav className="flex gap-2 flex-wrap">
            {tabs.map(t => (
              <button
                key={t.id}
                disabled={!t.enabled}
                onClick={() => setActiveTab(t.id)}
                className={`${activeTab === t.id
                  ? 'px-3 py-1 rounded text-sm border bg-indigo-600 text-white border-indigo-600 dark:bg-indigo-500 dark:border-indigo-500'
                  : 'px-3 py-1 rounded text-sm border bg-white hover:bg-gray-50 text-gray-700 border-gray-200 dark:bg-slate-800 dark:hover:bg-slate-700 dark:text-gray-200 dark:border-slate-700'}`}
              >
                {t.label}
              </button>
            ))}
          </nav>
        </div>

=======
    <div className="min-h-screen bg-gray-50 text-gray-800">
      <header className="border-b bg-white/60 backdrop-blur sticky top-0 z-20">
        <div className="max-w-7xl mx-auto px-4 sm:px-6 lg:px-8 py-3 flex items-center justify-between">
          <div className="flex items-center gap-3">
            <ThemeToggle />
            <h1 className="text-lg font-semibold tracking-tight">Trading strategies</h1>
            {apiBuildId && (
              <span className="text-xs text-gray-500">API build: {apiBuildId}</span>
            )}
          </div>
          <div className="flex items-center gap-2">
            <a className="inline-flex items-center gap-2 text-sm hover:text-indigo-600" href="#settings">
              <Settings size={16} />
              Settings
            </a>
          </div>
        </div>
      </header>

      <main className="max-w-7xl mx-auto px-4 sm:px-6 lg:px-8 py-6">
        <div className="mb-4">
          <nav className="flex gap-2 flex-wrap">
            {tabs.map(t => (
              <button
                key={t.id}
                disabled={!t.enabled}
                onClick={() => setActiveTab(t.id)}
                className={`px-3 py-1 rounded text-sm border ${activeTab === t.id ? 'bg-indigo-600 text-white border-indigo-600' : 'bg-white hover:bg-gray-50 text-gray-700 border-gray-200'}`}
              >
                {t.label}
              </button>
            ))}
          </nav>
        </div>

>>>>>>> 1a59a2ea
        {activeTab === 'data' && <DataUpload />}
        {activeTab === 'enhance' && <DataEnhancer />}
        {activeTab === 'results' && <Results />}
        {activeTab === 'watches' && <TelegramWatches />}
        {activeTab === 'splits' && <SplitsTab />}
        {activeTab === 'settings' && <AppSettings />}
      </main>

      <Footer authorized={authorized} checkingAuth={checkingAuth} loginError={loginError} setLoginError={setLoginError} usernameInput={usernameInput} setUsernameInput={setUsernameInput} passwordInput={passwordInput} setPasswordInput={setPasswordInput} rememberMe={rememberMe} setRememberMe={setRememberMe} />
    </div>
  );
}<|MERGE_RESOLUTION|>--- conflicted
+++ resolved
@@ -27,14 +27,11 @@
 
   // Загружаем настройки один раз при монтировании
   useEffect(() => {
-<<<<<<< HEAD
-=======
     loadSettingsFromServer();
   }, [loadSettingsFromServer]);
 
   // Автоматически создаем IBS стратегию когда есть данные
   useEffect(() => {
->>>>>>> 1a59a2ea
     if (marketData.length > 0 && !currentStrategy) {
       const ibsTemplate = STRATEGY_TEMPLATES[0]; // Единственная стратегия
       const strategy = createStrategyFromTemplate(ibsTemplate);
@@ -122,57 +119,6 @@
   }, []);
 
   return (
-<<<<<<< HEAD
-    <div className="min-h-screen bg-gray-50 text-gray-800 dark:text-gray-100">
-      {/* Floating theme toggle in top-right corner */}
-      <div className="fixed top-3 right-3 z-50">
-        <ThemeToggle />
-      </div>
-
-      <header className="border-b bg-white/60 backdrop-blur sticky top-0 z-20 dark:bg-slate-900/60 dark:border-slate-800">
-        <div className="max-w-7xl mx-auto px-4 sm:px-6 lg:px-8 py-3 flex items-center justify-between">
-          <div className="flex items-center gap-3">
-            {/* Removed ThemeToggle from here to place it in the top-right corner */}
-            <h1 className="text-lg font-semibold tracking-tight">Trading strategies</h1>
-            {apiBuildId && (
-              <span className="text-xs text-gray-500 dark:text-gray-400">API build: {apiBuildId}</span>
-            )}
-            {activeTab === 'enhance' && (
-              <DataEnhancer onNext={() => setActiveTab('results')} />
-            )}
-            {activeTab === 'results' && <Results />}
-            {activeTab === 'watches' && <TelegramWatches />}
-            {activeTab === 'splits' && <SplitsTab />}
-            {activeTab === 'settings' && <AppSettings />}
-          </div>
-          <div className="flex items-center gap-2">
-            <a className="inline-flex items-center gap-2 text-sm hover:text-indigo-600 dark:hover:text-indigo-400" href="#settings">
-              <Settings size={16} />
-              Settings
-            </a>
-          </div>
-        </div>
-      </header>
-
-      <main className="max-w-7xl mx-auto px-4 sm:px-6 lg:px-8 py-6">
-        <div className="mb-4">
-          <nav className="flex gap-2 flex-wrap">
-            {tabs.map(t => (
-              <button
-                key={t.id}
-                disabled={!t.enabled}
-                onClick={() => setActiveTab(t.id)}
-                className={`${activeTab === t.id
-                  ? 'px-3 py-1 rounded text-sm border bg-indigo-600 text-white border-indigo-600 dark:bg-indigo-500 dark:border-indigo-500'
-                  : 'px-3 py-1 rounded text-sm border bg-white hover:bg-gray-50 text-gray-700 border-gray-200 dark:bg-slate-800 dark:hover:bg-slate-700 dark:text-gray-200 dark:border-slate-700'}`}
-              >
-                {t.label}
-              </button>
-            ))}
-          </nav>
-        </div>
-
-=======
     <div className="min-h-screen bg-gray-50 text-gray-800">
       <header className="border-b bg-white/60 backdrop-blur sticky top-0 z-20">
         <div className="max-w-7xl mx-auto px-4 sm:px-6 lg:px-8 py-3 flex items-center justify-between">
@@ -208,7 +154,6 @@
           </nav>
         </div>
 
->>>>>>> 1a59a2ea
         {activeTab === 'data' && <DataUpload />}
         {activeTab === 'enhance' && <DataEnhancer />}
         {activeTab === 'results' && <Results />}

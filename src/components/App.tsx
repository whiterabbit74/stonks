--- conflicted
+++ resolved
@@ -15,10 +15,6 @@
 type Tab = 'data' | 'enhance' | 'results' | 'watches' | 'splits' | 'settings';
 
 export default function App() {
-<<<<<<< HEAD
-  const [authorized, setAuthorized] = useState<boolean>(false);
-=======
->>>>>>> 9b671664
   const [activeTab, setActiveTab] = useState<Tab>('data');
   const [apiBuildId, setApiBuildId] = useState<string | null>(null);
   const [usernameInput, setUsernameInput] = useState<string>('');
@@ -107,27 +103,6 @@
     { id: 'settings' as Tab, label: 'Настройки', enabled: true },
   ] as const;
 
-<<<<<<< HEAD
-  useEffect(() => {
-    (async () => {
-      try {
-        const base = window.location.href.includes('/stonks') ? '/stonks/api' : '/api';
-        let headers: Record<string, string> = {};
-        try {
-          const t = window.localStorage.getItem('auth_token');
-          if (t) headers = { Authorization: `Bearer ${t}` };
-        } catch { void 0; }
-        const r = await fetch(`${base}/auth/check`, { credentials: 'include', headers });
-        if (r.ok) setAuthorized(true);
-      } catch (e) {
-        console.warn('Auth check failed', e);
-      } finally {
-        setCheckingAuth(false);
-      }
-    })();
-  }, []);
-=======
->>>>>>> 9b671664
 
   useEffect(() => {
     const onUnauthorized = () => {

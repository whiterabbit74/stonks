import React, { useEffect, useMemo, useState } from 'react';
import { Heart, RefreshCcw, AlertTriangle } from 'lucide-react';
import { DatasetAPI } from '../lib/api';
import { formatOHLCYMD } from '../lib/utils';
import { useAppStore } from '../stores';
import { TradingChart } from './TradingChart';
import { EquityChart } from './EquityChart';
import { TradeDrawdownChart } from './TradeDrawdownChart';
import { MiniQuoteChart } from './MiniQuoteChart';
import { InfoModal } from './InfoModal';
import { TradesTable } from './TradesTable';
import { ProfitFactorChart } from './ProfitFactorChart';
import { TradeDurationChart } from './TradeDurationChart';
import { OpenDayDrawdownChart } from './OpenDayDrawdownChart';
import { MarginSimulator } from './MarginSimulator';
<<<<<<< HEAD
import { BuyAtCloseSimulator } from './BuyAtCloseSimulator';
=======
import { NoStopLossSimulator } from './NoStopLossSimulator';
>>>>>>> de886662

export function Results() {
  const backtestResults = useAppStore(s => s.backtestResults);
  const marketData = useAppStore(s => s.marketData);
  const currentStrategy = useAppStore(s => s.currentStrategy);
  const runBacktest = useAppStore(s => s.runBacktest);
  const backtestStatus = useAppStore(s => s.backtestStatus);
  const storeError = useAppStore(s => s.error);
  const currentSplits = useAppStore(s => s.currentSplits);
  const currentDataset = useAppStore(s => s.currentDataset);
  const resultsQuoteProvider = useAppStore(s => s.resultsQuoteProvider);
  const resultsRefreshProvider = useAppStore(s => s.resultsRefreshProvider);
  const loadDatasetFromServer = useAppStore(s => s.loadDatasetFromServer);
  const [quote, setQuote] = useState<{ open: number|null; high: number|null; low: number|null; current: number|null; prevClose: number|null } | null>(null);
  const [quoteError, setQuoteError] = useState<string | null>(null);
  const [isTrading, setIsTrading] = useState<boolean>(false);
  const [quoteLoading, setQuoteLoading] = useState<boolean>(false);
  const [lastUpdatedAt, setLastUpdatedAt] = useState<Date | null>(null);
  const [isStale, setIsStale] = useState<boolean>(false);
  const [staleInfo, setStaleInfo] = useState<string | null>(null);
  const [refreshing, setRefreshing] = useState<boolean>(false);
  const [refreshError, setRefreshError] = useState<string | null>(null);
  const [modal, setModal] = useState<{ type: 'info' | 'error' | null; title?: string; message?: string }>({ type: null });
  const [watching, setWatching] = useState(false);
  const [watchBusy, setWatchBusy] = useState(false);
  // Trading calendar (holidays, short days, trading hours)
  type TradingCalendarData = {
    metadata: { years: string[] };
    holidays: Record<string, Record<string, { name: string; type: string; description: string }>>;
    shortDays: Record<string, Record<string, { name: string; type: string; description: string; hours?: number }>>;
    tradingHours: { normal: { start: string; end: string }; short: { start: string; end: string } };
  };
  const [tradingCalendar, setTradingCalendar] = useState<TradingCalendarData | null>(null);
  
<<<<<<< HEAD
  type ChartTab = 'price' | 'equity' | 'buyhold' | 'drawdown' | 'trades' | 'profit' | 'duration' | 'openDayDrawdown' | 'margin' | 'buyAtClose' | 'splits';
=======
  type ChartTab = 'price' | 'equity' | 'drawdown' | 'trades' | 'profit' | 'duration' | 'openDayDrawdown' | 'margin' | 'noStopLoss' | 'splits';
>>>>>>> de886662
  const [activeChart, setActiveChart] = useState<ChartTab>('price');
  
  // Проверка дублей дат в marketData (ключ YYYY-MM-DD)
  const { hasDuplicateDates, duplicateDateKeys } = useMemo(() => {
    try {
      const dateKeyOf = (v: unknown): string => {
        if (!v) return '';
        if (typeof v === 'string') {
          // строка ISO или 'YYYY-MM-DD' — берём первые 10 символов
          return v.length >= 10 ? v.slice(0, 10) : new Date(v).toISOString().slice(0, 10);
        }
        const d = new Date(v as string | number | Date);
        return Number.isNaN(d.getTime()) ? '' : d.toISOString().slice(0, 10);
      };
      const countByKey = new Map<string, number>();
      for (const bar of (marketData || [])) {
        const k = dateKeyOf(bar.date as unknown as string);
        if (!k) continue;
        countByKey.set(k, (countByKey.get(k) || 0) + 1);
      }
      const dup = Array.from(countByKey.entries()).filter(([, c]) => c > 1).map(([k, c]) => `${k}×${c}`);
      return { hasDuplicateDates: dup.length > 0, duplicateDateKeys: dup };
    } catch {
      return { hasDuplicateDates: false, duplicateDateKeys: [] };
    }
  }, [marketData]);

  const symbol = useMemo(() => (
    currentDataset?.ticker || backtestResults?.symbol || backtestResults?.ticker || backtestResults?.meta?.ticker
  ), [currentDataset, backtestResults]);

  

  const handleRefresh = async () => {
    if (!symbol) return;
    setRefreshing(true);
    setRefreshError(null);
    try {
      await DatasetAPI.refreshDataset(symbol, resultsRefreshProvider);
      // Reload the dataset to reflect server-updated data
      await loadDatasetFromServer(symbol);
    } catch (e) {
      const message = e instanceof Error ? e.message : 'Не удалось обновить датасет';
      setRefreshError(message);
    } finally {
      setRefreshing(false);
    }
  };

  // Load trading calendar once to detect early-close days
  useEffect(() => {
    let active = true;
    (async () => {
      try {
        const cal = await DatasetAPI.getTradingCalendar();
        if (active) setTradingCalendar(cal);
      } catch {
        if (active) setTradingCalendar(null);
      }
    })();
    return () => { active = false; };
  }, []);

  useEffect(() => {
    let active = true;
    (async () => {
      try {
        if (!symbol) { setWatching(false); return; }
        const list = await DatasetAPI.listTelegramWatches();
        if (!active) return;
        setWatching(!!list.find(w => (w.symbol || '').toUpperCase() === symbol.toUpperCase()));
      } catch {
        if (active) setWatching(false);
      }
    })();
    return () => { active = false; };
  }, [symbol, setWatching]);

  // Быстрая проверка актуальности данных (ожидаем бар за текущий торговый день после закрытия, иначе — за предыдущий)
  useEffect(() => {
    if (!marketData || marketData.length === 0) { setIsStale(false); setStaleInfo(null); return; }
    const now = new Date();

    const getETParts = (date: Date) => {
      const fmt = new Intl.DateTimeFormat('en-US', {
        timeZone: 'America/New_York',
        year: 'numeric', month: '2-digit', day: '2-digit', weekday: 'short',
      });
      const parts = fmt.formatToParts(date);
      const map: Record<string,string> = {};
      parts.forEach(p => { if (p.type !== 'literal') map[p.type] = p.value; });
      const y = Number(map.year), m = Number(map.month), d = Number(map.day);
      const weekdayStr = map.weekday; // e.g., Mon, Tue
      const weekdayMap: Record<string, number> = { Sun:0, Mon:1, Tue:2, Wed:3, Thu:4, Fri:5, Sat:6 };
      const weekday = weekdayMap[weekdayStr as keyof typeof weekdayMap] ?? 0;
      return { y, m, d, weekday };
    };
    const keyFromParts = (p: {y:number;m:number;d:number}) => `${p.y}-${String(p.m).padStart(2,'0')}-${String(p.d).padStart(2,'0')}`;
    const isWeekendET = (p: {weekday:number}) => p.weekday === 0 || p.weekday === 6;
    const parseHmToMinutes = (hm: string | undefined | null): number | null => {
      try {
        if (!hm || typeof hm !== 'string' || hm.indexOf(':') < 0) return null;
        const [h, m] = hm.split(':');
        const hh = parseInt(h, 10);
        const mm = parseInt(m, 10);
        if (!Number.isFinite(hh) || !Number.isFinite(mm)) return null;
        return hh * 60 + mm;
      } catch { return null; }
    };
    const isHolidayET = (p: {y:number;m:number;d:number}) => {
      try {
        if (!tradingCalendar) return false;
        const y = String(p.y);
        const key = `${String(p.m).padStart(2,'0')}-${String(p.d).padStart(2,'0')}`;
        return !!(tradingCalendar.holidays[y] && tradingCalendar.holidays[y][key]);
      } catch { return false; }
    };
    const isShortDayET = (p: {y:number;m:number;d:number}) => {
      try {
        if (!tradingCalendar) return false;
        const y = String(p.y);
        const key = `${String(p.m).padStart(2,'0')}-${String(p.d).padStart(2,'0')}`;
        return !!(tradingCalendar.shortDays[y] && tradingCalendar.shortDays[y][key]);
      } catch { return false; }
    };
    const getSessionForDateET = (p: {y:number;m:number;d:number}) => {
      const open = parseHmToMinutes(tradingCalendar?.tradingHours?.normal?.start) ?? (9*60+30);
      const normalClose = parseHmToMinutes(tradingCalendar?.tradingHours?.normal?.end) ?? (16*60);
      const shortClose = parseHmToMinutes(tradingCalendar?.tradingHours?.short?.end) ?? (13*60);
      const short = isShortDayET(p);
      return { openMin: open, closeMin: short ? shortClose : normalClose, short };
    };
    const previousTradingDayET = (fromUTC: Date) => {
      const cursor = new Date(fromUTC);
      // step back at least one day
      cursor.setUTCDate(cursor.getUTCDate()-1);
      while (true) {
        const parts = getETParts(cursor);
        if (!isWeekendET(parts) && !isHolidayET(parts)) return parts;
        cursor.setUTCDate(cursor.getUTCDate()-1);
      }
    };

    // Determine if by now we should expect today's daily bar (after close + buffer) or yesterday's
    const timeFmt = new Intl.DateTimeFormat('en-US', {
      timeZone: 'America/New_York',
      hour12: false,
      year: 'numeric', month: '2-digit', day: '2-digit',
      hour: '2-digit',
      minute: '2-digit',
    });
    const tparts = timeFmt.formatToParts(now);
    const tmap: Record<string, string> = {};
    tparts.forEach(p => { if (p.type !== 'literal') tmap[p.type] = p.value; });
    const hh = parseInt(tmap.hour || '0', 10);
    const mm = parseInt(tmap.minute || '0', 10);
    const minutes = hh * 60 + mm;
    const session = getSessionForDateET(getETParts(now));
    const closeMin = session.closeMin; // dynamic close (short day aware)
    const bufferMin = 30; // safety buffer after close for data providers
    const todayET = getETParts(now);

    const todayIsTradingDay = !isWeekendET(todayET) && !isHolidayET(todayET);

    const expectedParts = (todayIsTradingDay && minutes >= (closeMin + bufferMin))
      ? todayET
      : previousTradingDayET(now);

    // Сравниваем в UTC-ключах, чтобы не было сдвига дат между UTC и ET
    const expectedKeyUTC = new Date(Date.UTC(
      expectedParts.y,
      expectedParts.m - 1,
      expectedParts.d,
      0, 0, 0
    )).toISOString().slice(0,10);
    // Проверяем наличие ожидаемой даты в данных, а не только последнюю дату
    const dataKeys = new Set(
      marketData.map(b => {
        try {
          const d = b.date instanceof Date ? b.date : new Date(b.date as unknown as string | number | Date);
          return formatOHLCYMD(new Date(Date.UTC(d.getUTCFullYear(), d.getUTCMonth(), d.getUTCDate(), 12, 0, 0)));
        } catch {
          return '';
        }
      })
    );
    const stale = !dataKeys.has(expectedKeyUTC);
    setIsStale(stale);
    if (stale) {
      const displayDate = new Date(Date.UTC(expectedParts.y, expectedParts.m - 1, expectedParts.d, 12, 0, 0));
      setStaleInfo(`Отсутствует бар за ${displayDate.toLocaleDateString('ru-RU', { timeZone: 'America/New_York' })}`);
    } else {
      setStaleInfo(null);
    }
  }, [marketData, tradingCalendar]);

  // Авто-пуллинг котировок (пропускаем вызовы API в выходные/вне торговых часов)
  useEffect(() => {
    let isMounted = true;
    let timer: ReturnType<typeof setTimeout> | undefined;
    if (!symbol) return;
    const isMarketOpenNow = () => {
      // Compute ET local time safely using Intl APIs
      const fmt = new Intl.DateTimeFormat('en-US', {
        timeZone: 'America/New_York',
        hour12: false,
        year: 'numeric', month: '2-digit', day: '2-digit',
        hour: '2-digit',
        minute: '2-digit',
        weekday: 'short',
      });
      const parts = fmt.formatToParts(new Date());
      const map: Record<string, string> = {};
      parts.forEach(p => { if (p.type !== 'literal') map[p.type] = p.value; });
      const weekdayMap: Record<string, number> = { Sun:0, Mon:1, Tue:2, Wed:3, Thu:4, Fri:5, Sat:6 };
      const weekday = weekdayMap[map.weekday] ?? 0;
      const hh = parseInt(map.hour || '0', 10);
      const mm = parseInt(map.minute || '0', 10);
      const isWeekday = weekday >= 1 && weekday <= 5; // Mon..Fri in ET
      const minutes = hh * 60 + mm;
      if (!isWeekday) return false;
      // Holiday/short-day aware session bounds
      const ymd = new Intl.DateTimeFormat('en-US', { timeZone: 'America/New_York', year: 'numeric', month: '2-digit', day: '2-digit' })
        .formatToParts(new Date())
        .reduce((acc: any, p) => { if (p.type !== 'literal') acc[p.type] = p.value; return acc; }, {});
      const parts = { y: Number(ymd.year), m: Number(ymd.month), d: Number(ymd.day) };
      const isHoliday = (() => {
        try {
          if (!tradingCalendar) return false;
          const y = String(parts.y);
          const key = `${String(parts.m).padStart(2,'0')}-${String(parts.d).padStart(2,'0')}`;
          return !!(tradingCalendar.holidays[y] && tradingCalendar.holidays[y][key]);
        } catch { return false; }
      })();
      if (isHoliday) return false;
      const short = (() => {
        try {
          if (!tradingCalendar) return false;
          const y = String(parts.y);
          const key = `${String(parts.m).padStart(2,'0')}-${String(parts.d).padStart(2,'0')}`;
          return !!(tradingCalendar.shortDays[y] && tradingCalendar.shortDays[y][key]);
        } catch { return false; }
      })();
      const parseHm = (hm?: string) => {
        if (!hm || hm.indexOf(':') < 0) return null;
        const [h, m] = hm.split(':');
        const H = parseInt(h, 10), M = parseInt(m, 10);
        return Number.isFinite(H) && Number.isFinite(M) ? (H*60 + M) : null;
      };
      const openMin = parseHm(tradingCalendar?.tradingHours?.normal?.start) ?? (9*60+30);
      const closeMin = short
        ? (parseHm(tradingCalendar?.tradingHours?.short?.end) ?? (13*60))
        : (parseHm(tradingCalendar?.tradingHours?.normal?.end) ?? (16*60));
      return minutes >= openMin && minutes <= closeMin;
    };
    setIsTrading(isMarketOpenNow());
    const fetchQuote = async () => {
      try {
        const open = isMarketOpenNow();
        if (!open) {
          if (isMounted) setIsTrading(false);
          // Вне часов/выходные — не дергаем API, редкий опрос для смены статуса
          timer = setTimeout(fetchQuote, 5 * 60 * 1000);
          return;
        }
        if (isMounted) { setIsTrading(true); setQuoteLoading(true); }
        const q = await DatasetAPI.getQuote(symbol, resultsQuoteProvider || 'finnhub');
        if (isMounted) { setQuote(q); setQuoteError(null); setLastUpdatedAt(new Date()); }
      } catch (e) {
        const message = e instanceof Error ? e.message : 'Не удалось получить котировку';
        if (isMounted) setQuoteError(message);
      } finally {
        if (isMounted) { setQuoteLoading(false); timer = setTimeout(fetchQuote, 15000); }
      }
    };
    fetchQuote();
    return () => { isMounted = false; if (timer) clearTimeout(timer); };
  }, [symbol, resultsQuoteProvider, tradingCalendar]);

  // Автозапуск бэктеста, если результатов ещё нет, но данные и стратегия готовы
  useEffect(() => {
    if (!backtestResults && marketData.length > 0 && currentStrategy && backtestStatus !== 'running') {
      runBacktest();
    }
  }, [backtestResults, marketData, currentStrategy, backtestStatus, runBacktest]);
  // Лёгкий повтор через короткую задержку, если всё готово, а статуса запуска нет
  useEffect(() => {
    if (!backtestResults && marketData.length > 0 && currentStrategy && backtestStatus === 'idle') {
      const t = setTimeout(() => { runBacktest(); }, 300);
      return () => clearTimeout(t);
    }
  }, [backtestResults, marketData, currentStrategy, backtestStatus, runBacktest]);

  if (!backtestResults) {
    return (
      <div className="text-center py-8">
        <div className="space-y-3">
          <p className="text-gray-600">
            {backtestStatus === 'running' ? 'Запуск бэктеста…' : 'Готовим бэктест…'}
          </p>
          {storeError && (
            <div className="text-sm text-red-600">{String(storeError)}</div>
          )}
          {backtestStatus !== 'running' && (
            <button
              onClick={() => runBacktest()}
              className="inline-flex items-center px-3 py-1.5 rounded-md bg-blue-600 text-white text-sm hover:bg-blue-700"
            >
              Запустить бэктест
            </button>
          )}
        </div>
      </div>
    );
  }

  const { metrics, trades, equity } = backtestResults;
  const initialCapital = Number(currentStrategy?.riskManagement?.initialCapital ?? 10000);
  const buyHoldEquity = useMemo(() => {
    try {
      if (!Array.isArray(marketData) || marketData.length === 0) return [] as { date: Date; value: number; drawdown: number }[];
      const first = marketData[0];
      const firstPrice = typeof first?.adjClose === 'number' && first.adjClose > 0 ? first.adjClose : first.close;
      if (!firstPrice || firstPrice <= 0) return [] as { date: Date; value: number; drawdown: number }[];
      let peak = initialCapital;
      const series = marketData.map(b => {
        const price = typeof b?.adjClose === 'number' && b.adjClose > 0 ? b.adjClose : b.close;
        const value = initialCapital * (price / firstPrice);
        if (value > peak) peak = value;
        const drawdown = peak > 0 ? ((peak - value) / peak) * 100 : 0;
        const d = b.date instanceof Date ? b.date : new Date(b.date as unknown as string | number | Date);
        return { date: d, value, drawdown };
      });
      return series;
    } catch {
      return [] as { date: Date; value: number; drawdown: number }[];
    }
  }, [marketData, initialCapital]);
  
  return (
    <div className="space-y-6 animate-fade-in">
      {/* Верхний блок: символ слева, правая панель с мини-графиком/ценами и кнопку мониторинга */}
      <section className="rounded-xl border bg-white p-4 dark:bg-gray-900 dark:border-gray-800">
        <div className="grid grid-cols-1 md:grid-cols-3 gap-4">
          {/* Левая часть: символ и статус */}
          <div className="space-y-2 md:col-span-1">
            <div className="flex items-center gap-3 w-full">
              <div className="text-4xl sm:text-5xl font-black tracking-tight text-gray-900 dark:text-gray-100">
                {symbol || '—'}
              </div>
              <button
                disabled={!symbol || watchBusy}
                onClick={async () => {
                  if (!symbol) return;
                  setWatchBusy(true);
                  try {
                    if (!watching) {
                      const trades = backtestResults?.trades || [];
                      const lastTrade = trades[trades.length - 1];
                      const lastDataDate = marketData.length ? marketData[marketData.length - 1].date : null;
                      const isOpen = !!(lastTrade && lastDataDate && new Date(lastTrade.exitDate).getTime() === new Date(lastDataDate).getTime());
                      await DatasetAPI.registerTelegramWatch({
                        symbol,
                        highIBS: Number(currentStrategy?.parameters?.highIBS ?? 0.75),
                        lowIBS: Number(currentStrategy?.parameters?.lowIBS ?? 0.1),
                        entryPrice: isOpen ? lastTrade?.entryPrice ?? null : null,
                        isOpenPosition: isOpen,
                      });
                      setWatching(true);
                    } else {
                      await DatasetAPI.deleteTelegramWatch(symbol);
                      setWatching(false);
                    }
                  } catch (e) {
                    const message = e instanceof Error ? e.message : 'Операция не выполнена';
                    setModal({ type: 'error', title: watching ? 'Ошибка удаления' : 'Ошибка добавления', message });
                  } finally {
                    setWatchBusy(false);
                  }
                }}
                className={`ml-auto inline-flex items-center justify-center w-10 h-10 rounded-full border transition ${watching ? 'bg-rose-600 border-rose-600 text-white hover:brightness-110' : 'bg-white border-gray-300 text-gray-500 hover:bg-gray-50 dark:bg-gray-800 dark:border-gray-700 dark:text-gray-200 dark:hover:bg-gray-700'}`}
                title={watching ? 'Удалить из мониторинга' : 'Добавить в мониторинг'}
                aria-label={watching ? 'Удалить из мониторинга' : 'Добавить в мониторинг'}
              >
                <Heart className={`w-5 h-5 ${watching ? 'fill-current animate-heartbeat' : ''}`} />
              </button>
            </div>
            <div className="text-3xl sm:text-4xl font-extrabold text-gray-900 dark:text-gray-100">
              {quote?.current != null ? `$${Number(quote.current).toFixed(2)}` : '—'}
            </div>
            <div>
              {(() => {
                const prev = quote?.prevClose ?? null;
                const cur = quote?.current ?? null;
                if (prev == null || cur == null) {
                  return <div className="text-sm text-gray-500">{isTrading ? 'Сегодня' : 'Вне сессии'}</div>;
                }
                const delta = cur - prev;
                const pct = prev !== 0 ? (delta / prev) * 100 : 0;
                const positive = delta >= 0;
                const color = positive ? 'text-green-600 dark:text-emerald-300' : 'text-orange-600 dark:text-orange-300';
                const sign = positive ? '+' : '';
                return (
                  <div className={`text-lg font-semibold ${color}`}>
                    {`${sign}$${delta.toFixed(2)} (${sign}${pct.toFixed(2)}%)`}{' '}
                    <span className="text-gray-800 font-normal dark:text-gray-300">{isTrading ? 'Сегодня' : 'С предыдущего закрытия'}</span>
                  </div>
                );
              })()}
            </div>
            <div className="flex flex-wrap items-center gap-2 text-xs text-gray-500">
              <span className="px-2 py-0.5 rounded bg-gray-100 border dark:bg-gray-800 dark:text-gray-300 dark:border-gray-700">Источник: {(resultsQuoteProvider === 'alpha_vantage') ? 'Alpha Vantage' : 'Finnhub'}</span>
              {lastUpdatedAt && (
                <span className="px-2 py-0.5 rounded bg-gray-100 border dark:bg-gray-800 dark:text-gray-300 dark:border-gray-700">Обновлено: {lastUpdatedAt.toLocaleTimeString('ru-RU')}</span>
              )}
              <span className={`px-2 py-0.5 rounded border ${isTrading ? 'bg-emerald-50 border-emerald-200 text-emerald-700 dark:bg-emerald-950/30 dark:border-emerald-900/40 dark:text-emerald-200' : 'bg-amber-100 border-amber-200 text-amber-800 dark:bg-amber-950/30 dark:border-amber-900/40 dark:text-amber-200'}`}>
                {isTrading ? 'Рынок открыт' : 'Рынок закрыт'}
              </span>
            </div>
            <div className="mt-3 grid grid-cols-2 sm:grid-cols-4 gap-2 text-center sm:text-left">
              <div className="p-2 rounded border bg-gray-50 dark:bg-gray-800 dark:border-gray-700 dark:text-gray-100">
                <div className="text-[11px] uppercase tracking-wide text-gray-500 dark:text-gray-300">Откр</div>
                <div className="font-mono text-sm">{quote?.open ?? '—'}</div>
              </div>
              <div className="p-2 rounded border bg-gray-50 dark:bg-gray-800 dark:border-gray-700 dark:text-gray-100">
                <div className="text-[11px] uppercase tracking-wide text-gray-500 dark:text-gray-300">Макс</div>
                <div className="font-mono text-sm">{quote?.high ?? '—'}</div>
              </div>
              <div className="p-2 rounded border bg-gray-50 dark:bg-gray-800 dark:border-gray-700 dark:text-gray-100">
                <div className="text-[11px] uppercase tracking-wide text-gray-500 dark:text-gray-300">Мин</div>
                <div className="font-mono text-sm">{quote?.low ?? '—'}</div>
              </div>
              <div className="p-2 rounded border bg-gray-50 dark:bg-gray-800 dark:border-gray-700 dark:text-gray-100">
                <div className="text-[11px] uppercase tracking-wide text-gray-500 dark:text-gray-300">Текущ</div>
                <div className="font-mono text-sm">{quote?.current ?? '—'}</div>
              </div>
            </div>
            {/* Под стикером: инфо об открытой сделке и компактный алерт об устаревании + иконка обновления */}
            <div className="mt-2 space-y-2">
              <div className="text-sm text-gray-600 dark:text-gray-300">
                {(() => {
                  const lastTrade = trades[trades.length - 1];
                  const lastDataDate = marketData.length ? marketData[marketData.length - 1].date : null;
                  const isOpen = !!(lastTrade && lastDataDate && new Date(lastTrade.exitDate).getTime() === new Date(lastDataDate).getTime());
                  return (
                    <span>
                      Открытая сделка: <span className={isOpen ? 'text-emerald-600 dark:text-emerald-300' : 'text-gray-500'}>{isOpen ? 'да' : 'нет'}</span>
                      {isOpen && lastTrade?.entryPrice != null && (
                        <span className="ml-2 text-xs text-gray-500">вход: ${Number(lastTrade.entryPrice).toFixed(2)}</span>
                      )}
                    </span>
                  );
                })()}
              </div>
              {isStale && (
                <div className="flex items-center gap-2 text-xs text-amber-700 dark:text-amber-300">
                  <AlertTriangle className="w-4 h-4" />
                  <span>Данные не актуальны{staleInfo ? ` — ${staleInfo}` : ''}</span>
                </div>
              )}
              {isStale && (
                <div className="flex items-center gap-2">
                  <button
                    onClick={handleRefresh}
                    className="inline-flex items-center justify-center w-9 h-9 rounded-full border bg-white hover:bg-gray-50 text-gray-600 dark:bg-gray-800 dark:border-gray-700 dark:text-gray-200 dark:hover:bg-gray-700 disabled:opacity-50"
                    title="Обновить данные"
                    aria-label="Обновить данные"
                    disabled={refreshing}
                  >
                    <RefreshCcw className={`w-5 h-5 ${refreshing ? 'animate-spin' : ''}`} />
                  </button>
                  {refreshError && <span className="text-xs text-red-600">{refreshError}</span>}
                </div>
              )}
            </div>
          </div>

          {/* Правая часть: мини-график + KPI (переносятся ниже при < ~1130px) */}
          <div className="md:col-span-2 flex gap-3 flex-col xl:flex-row">
            <div className="flex-1 bg-white rounded-lg border p-3 dark:bg-gray-900 dark:border-gray-800">
              <div className="w-full">
                <div className="h-[260px] sm:h-[300px]">
                  <MiniQuoteChart 
                    history={marketData.slice(-10)}
                    today={quote}
                    trades={trades}
                    highIBS={Number(currentStrategy?.parameters?.highIBS ?? 0.75)}
                    isOpenPosition={(() => {
                      const lastTrade = trades[trades.length - 1];
                      const lastDataDate = marketData.length ? marketData[marketData.length - 1].date : null;
                      return !!(lastTrade && lastDataDate && new Date(lastTrade.exitDate).getTime() === new Date(lastDataDate).getTime());
                    })()}
                    entryPrice={(() => {
                      const lastTrade = trades[trades.length - 1];
                      const lastDataDate = marketData.length ? marketData[marketData.length - 1].date : null;
                      const isOpen = !!(lastTrade && lastDataDate && new Date(lastTrade.exitDate).getTime() === new Date(lastDataDate).getTime());
                      return isOpen ? lastTrade?.entryPrice ?? null : null;
                    })()}
                  />
                </div>
              </div>
            </div>
            <div className="w-full xl:w-56 grid grid-cols-3 xl:flex xl:flex-col gap-2">
              <div className="rounded-lg border p-2 bg-gray-50 dark:bg-gray-800 dark:border-gray-700">
                <div className="text-xs text-gray-500 dark:text-gray-300">CAGR</div>
                <div className="text-base font-semibold dark:text-gray-100">{metrics.cagr.toFixed(2)}%</div>
              </div>
              <div className="rounded-lg border p-2 bg-gray-50 dark:bg-gray-800 dark:border-gray-700">
                <div className="text-xs text-gray-500 dark:text-gray-300">Sharpe</div>
                <div className="text-base font-semibold dark:text-gray-100">{metrics.sharpeRatio.toFixed(2)}</div>
              </div>
              <div className="rounded-lg border p-2 bg-gray-50 dark:bg-gray-800 dark:border-gray-700">
                <div className="text-xs text-gray-500 dark:text-gray-300">Макс. просадка</div>
                <div className="text-base font-semibold dark:text-gray-100">{metrics.maxDrawdown.toFixed(2)}%</div>
              </div>
              <div className="rounded-lg border p-2 bg-gray-50 dark:bg-gray-800 dark:border-gray-700">
                <div className="text-xs text-gray-500 dark:text-gray-300">Win rate</div>
                <div className="text-base font-semibold dark:text-gray-100">{metrics.winRate.toFixed(2)}%</div>
              </div>
              <div className="rounded-lg border p-2 bg-gray-50 dark:bg-gray-800 dark:border-gray-700">
                <div className="text-xs text-gray-500 dark:text-gray-300">Profit factor</div>
                <div className="text-base font-semibold dark:text-gray-100">{metrics.profitFactor.toFixed(2)}</div>
              </div>
              <div className="rounded-lg border p-2 bg-gray-50 dark:bg-gray-800 dark:border-gray-700">
                <div className="text-xs text-gray-500 dark:text-gray-300">Сделок</div>
                <div className="text-base font-semibold dark:text-gray-100">{(metrics.totalTrades ?? trades.length).toString()}</div>
              </div>
            </div>
          </div>
          {/* Подсказки под правым блоком */}
          {quoteLoading && <div className="text-xs text-gray-400">загрузка…</div>}
          {!isTrading && (
            <div className="text-sm text-gray-500">
              {(() => {
                const parseHm = (hm?: string) => {
                  if (!hm || hm.indexOf(':') < 0) return null;
                  const [h, m] = hm.split(':');
                  const H = parseInt(h, 10), M = parseInt(m, 10);
                  return Number.isFinite(H) && Number.isFinite(M) ? { H, M } : null;
                };
                const now = new Date();
                const ymd = new Intl.DateTimeFormat('en-US', { timeZone: 'America/New_York', year: 'numeric', month: '2-digit', day: '2-digit' })
                  .formatToParts(now)
                  .reduce((acc: any, p) => { if (p.type !== 'literal') acc[p.type] = p.value; return acc; }, {});
                const y = String(ymd.year);
                const md = `${ymd.month}-${ymd.day}`;
                const short = !!(tradingCalendar && tradingCalendar.shortDays && tradingCalendar.shortDays[y] && tradingCalendar.shortDays[y][md]);
                const start = parseHm(tradingCalendar?.tradingHours?.normal?.start) || { H: 9, M: 30 };
                const endHm = short ? (parseHm(tradingCalendar?.tradingHours?.short?.end) || { H: 13, M: 0 }) : (parseHm(tradingCalendar?.tradingHours?.normal?.end) || { H: 16, M: 0 });
                const fmt = (x: { H: number; M: number }) => `${String(x.H).padStart(2,'0')}:${String(x.M).padStart(2,'0')}`;
                return `Показываем в торговые часы (NYSE): ${fmt(start)}–${fmt(endHm)} ET${short ? ' (сокр.)' : ''}`;
              })()}
            </div>
          )}
          {quoteError && <div className="text-sm text-red-600">{quoteError}</div>}
        </div>
      </section>

      {/* Основной контент: графики (во всю ширину) */}
      <div className="space-y-6">
        <div className="space-y-6">
          {/* Компактный алерт о дублях дат */}
          {hasDuplicateDates && (
            <div className="rounded-lg border p-3 bg-amber-50 border-amber-200 text-amber-900 dark:bg-amber-950/30 dark:border-amber-900/40 dark:text-amber-200">
              Дубли дат в данных: {duplicateDateKeys.join(', ')}
            </div>
          )}
          {/* Табы для графиков */}
          <section className="rounded-xl border bg-white p-4 dark:bg-gray-900 dark:border-gray-800">
            <div className="flex items-center justify-between mb-4">
              <h2 className="text-lg sm:text-xl font-semibold text-gray-900 dark:text-gray-100">Аналитика сделок</h2>
            </div>
            <div className="horizontal-scroll pb-2">
              <div className="flex items-center gap-2 flex-nowrap min-w-max px-1">
              <button className={`${activeChart === 'price' ? 'bg-blue-50 border-blue-200 text-blue-700 dark:bg-blue-950/30 dark:border-blue-900/40 dark:text-blue-200' : 'bg-white border-gray-200 text-gray-700 dark:bg-gray-800 dark:border-gray-700 dark:text-gray-300'} px-3 py-1.5 rounded border`} onClick={() => setActiveChart('price')}>Цена</button>
              <button className={`${activeChart === 'equity' ? 'bg-blue-50 border-blue-200 text-blue-700 dark:bg-blue-950/30 dark:border-blue-900/40 dark:text-blue-200' : 'bg-white border-gray-200 text-gray-700 dark:bg-gray-800 dark:border-gray-700 dark:text-gray-300'} px-3 py-1.5 rounded border`} onClick={() => setActiveChart('equity')}>Equity</button>
              <button className={`${activeChart === 'buyhold' ? 'bg-blue-50 border-blue-200 text-blue-700 dark:bg-blue-950/30 dark:border-blue-900/40 dark:text-blue-200' : 'bg-white border-gray-200 text-gray-700 dark:bg-gray-800 dark:border-gray-700 dark:text-gray-300'} px-3 py-1.5 rounded border`} onClick={() => setActiveChart('buyhold')}>Buy and hold</button>
              <button className={`${activeChart === 'drawdown' ? 'bg-blue-50 border-blue-200 text-blue-700 dark:bg-blue-950/30 dark:border-blue-900/40 dark:text-blue-200' : 'bg-white border-gray-200 text-gray-700 dark:bg-gray-800 dark:border-gray-700 dark:text-gray-300'} px-3 py-1.5 rounded border`} onClick={() => setActiveChart('drawdown')}>Просадки</button>
              <button className={`${activeChart === 'trades' ? 'bg-blue-50 border-blue-200 text-blue-700 dark:bg-blue-950/30 dark:border-blue-900/40 dark:text-blue-200' : 'bg-white border-gray-200 text-gray-700 dark:bg-gray-800 dark:border-gray-700 dark:text-gray-300'} px-3 py-1.5 rounded border`} onClick={() => setActiveChart('trades')}>Сделки</button>
              <button className={`${activeChart === 'profit' ? 'bg-blue-50 border-blue-200 text-blue-700 dark:bg-blue-950/30 dark:border-blue-900/40 dark:text-blue-200' : 'bg-white border-gray-200 text-gray-700 dark:bg-gray-800 dark:border-gray-700 dark:text-gray-300'} px-3 py-1.5 rounded border`} onClick={() => setActiveChart('profit')}>Profit factor</button>
              <button className={`${activeChart === 'duration' ? 'bg-blue-50 border-blue-200 text-blue-700 dark:bg-blue-950/30 dark:border-blue-900/40 dark:text-blue-200' : 'bg-white border-gray-200 text-gray-700 dark:bg-gray-800 dark:border-gray-700 dark:text-gray-300'} px-3 py-1.5 rounded border`} onClick={() => setActiveChart('duration')}>Длительность</button>
              <button className={`${activeChart === 'openDayDrawdown' ? 'bg-blue-50 border-blue-200 text-blue-700 dark:bg-blue-950/30 dark:border-blue-900/40 dark:text-blue-200' : 'bg-white border-gray-200 text-gray-700 dark:bg-gray-800 dark:border-gray-700 dark:text-gray-300'} px-3 py-1.5 rounded border`} onClick={() => setActiveChart('openDayDrawdown')}>Стартовая просадка</button>
              <button className={`${activeChart === 'margin' ? 'bg-blue-50 border-blue-200 text-blue-700 dark:bg-blue-950/30 dark:border-blue-900/40 dark:text-blue-200' : 'bg-white border-gray-200 text-gray-700 dark:bg-gray-800 dark:border-gray-700 dark:text-gray-300'} px-3 py-1.5 rounded border`} onClick={() => setActiveChart('margin')}>Маржа</button>
<<<<<<< HEAD
              <button className={`${activeChart === 'buyAtClose' ? 'bg-blue-50 border-blue-200 text-blue-700 dark:bg-blue-950/30 dark:border-blue-900/40 dark:text-blue-200' : 'bg-white border-gray-200 text-gray-700 dark:bg-gray-800 dark:border-gray-700 dark:text-gray-300'} px-3 py-1.5 rounded border`} onClick={() => setActiveChart('buyAtClose')}>Покупка на закрытии</button>
=======
              <button className={`${activeChart === 'noStopLoss' ? 'bg-blue-50 border-blue-200 text-blue-700 dark:bg-blue-950/30 dark:border-blue-900/40 dark:text-blue-200' : 'bg-white border-gray-200 text-gray-700 dark:bg-gray-800 dark:border-gray-700 dark:text-gray-300'} px-3 py-1.5 rounded border`} onClick={() => setActiveChart('noStopLoss')}>Без stop loss</button>
>>>>>>> de886662
              <button className={`${activeChart === 'splits' ? 'bg-blue-50 border-blue-200 text-blue-700 dark:bg-blue-950/30 dark:border-blue-900/40 dark:text-blue-200' : 'bg-white border-gray-200 text-gray-700 dark:bg-gray-800 dark:border-gray-700 dark:text-gray-300'} px-3 py-1.5 rounded border`} onClick={() => setActiveChart('splits')}>Сплиты</button>
              </div>
            </div>

            {activeChart === 'price' && (
              <div className="h-[600px] mt-4 mb-6">
                <TradingChart data={marketData} trades={trades} splits={currentSplits} />
              </div>
            )}
            {activeChart === 'equity' && (
              <EquityChart equity={equity} />
            )}
            {activeChart === 'buyhold' && (
              <EquityChart equity={buyHoldEquity} />
            )}
            {activeChart === 'drawdown' && (
              <TradeDrawdownChart trades={trades} initialCapital={Number(currentStrategy?.riskManagement?.initialCapital ?? 10000)} />
            )}
            {activeChart === 'trades' && (
              <TradesTable trades={trades} />
            )}
            {activeChart === 'profit' && (
              <ProfitFactorChart trades={trades} />
            )}
            {activeChart === 'duration' && (
              <TradeDurationChart trades={trades} />
            )}
            {activeChart === 'openDayDrawdown' && (
              <OpenDayDrawdownChart trades={trades} data={marketData} />
            )}
            {activeChart === 'margin' && (
              <MarginSimulator equity={equity} />
            )}
<<<<<<< HEAD
            {activeChart === 'buyAtClose' && (
              <BuyAtCloseSimulator data={marketData} strategy={currentStrategy} />
=======
            {activeChart === 'noStopLoss' && (
              <NoStopLossSimulator data={marketData} strategy={currentStrategy} />
>>>>>>> de886662
            )}
            {activeChart === 'splits' && (
              <div className="space-y-4">
                <div className="bg-white dark:bg-gray-900 rounded-lg border border-gray-200 dark:border-gray-800 p-4">
                  <h3 className="text-lg font-semibold text-gray-900 dark:text-gray-100 mb-4">История сплитов</h3>
                  {currentSplits && Array.isArray(currentSplits) && currentSplits.length > 0 ? (
                    <div className="space-y-2">
                      {currentSplits.map((split, index) => (
                        <div key={index} className="flex justify-between items-center py-3 px-4 bg-gray-50 dark:bg-gray-800 rounded-lg">
                          <span className="text-sm text-gray-600 dark:text-gray-400">
                            {new Date(split.date).toLocaleDateString('ru-RU')}
                          </span>
                          <span className="text-sm font-medium text-gray-900 dark:text-gray-100">
                            Коэффициент: {split.factor}:1
                          </span>
                        </div>
                      ))}
                    </div>
                  ) : (
                    <div className="text-center py-8 text-gray-500 dark:text-gray-400">
                      <p>Для этой акции сплиты не найдены</p>
                    </div>
                  )}

                  {/* Ссылки на внешние ресурсы */}
                  <div className="mt-4 pt-4 border-t border-gray-200 dark:border-gray-700">
                    <div className="flex flex-wrap gap-3 text-sm">
                      <a
                        href={`https://seekingalpha.com/symbol/${symbol}/splits`}
                        target="_blank"
                        rel="noopener noreferrer"
                        className="inline-flex items-center gap-1 text-blue-600 hover:text-blue-800 dark:text-blue-400 dark:hover:text-blue-300 underline"
                      >
                        посмотреть сплиты
                      </a>
                      <a
                        href="https://divvydiary.com/en/microsectors-fang-index-3x-leveraged-etn-etf-US0636795348?utm_source=chatgpt.com"
                        target="_blank"
                        rel="noopener noreferrer"
                        className="inline-flex items-center gap-1 text-blue-600 hover:text-blue-800 dark:text-blue-400 dark:hover:text-blue-300 underline"
                      >
                        и вот здесь
                      </a>
                    </div>
                  </div>
                </div>
              </div>
            )}
          </section>
        </div>
      </div>

      <InfoModal open={modal.type != null} title={modal.title || ''} message={modal.message || ''} onClose={() => setModal({ type: null })} kind={modal.type === 'error' ? 'error' : 'info'} />
    </div>
  );
}<|MERGE_RESOLUTION|>--- conflicted
+++ resolved
@@ -13,11 +13,8 @@
 import { TradeDurationChart } from './TradeDurationChart';
 import { OpenDayDrawdownChart } from './OpenDayDrawdownChart';
 import { MarginSimulator } from './MarginSimulator';
-<<<<<<< HEAD
 import { BuyAtCloseSimulator } from './BuyAtCloseSimulator';
-=======
 import { NoStopLossSimulator } from './NoStopLossSimulator';
->>>>>>> de886662
 
 export function Results() {
   const backtestResults = useAppStore(s => s.backtestResults);
@@ -52,11 +49,7 @@
   };
   const [tradingCalendar, setTradingCalendar] = useState<TradingCalendarData | null>(null);
   
-<<<<<<< HEAD
-  type ChartTab = 'price' | 'equity' | 'buyhold' | 'drawdown' | 'trades' | 'profit' | 'duration' | 'openDayDrawdown' | 'margin' | 'buyAtClose' | 'splits';
-=======
-  type ChartTab = 'price' | 'equity' | 'drawdown' | 'trades' | 'profit' | 'duration' | 'openDayDrawdown' | 'margin' | 'noStopLoss' | 'splits';
->>>>>>> de886662
+  type ChartTab = 'price' | 'equity' | 'buyhold' | 'drawdown' | 'trades' | 'profit' | 'duration' | 'openDayDrawdown' | 'margin' | 'buyAtClose' | 'noStopLoss' | 'splits';
   const [activeChart, setActiveChart] = useState<ChartTab>('price');
   
   // Проверка дублей дат в marketData (ключ YYYY-MM-DD)
@@ -640,11 +633,8 @@
               <button className={`${activeChart === 'duration' ? 'bg-blue-50 border-blue-200 text-blue-700 dark:bg-blue-950/30 dark:border-blue-900/40 dark:text-blue-200' : 'bg-white border-gray-200 text-gray-700 dark:bg-gray-800 dark:border-gray-700 dark:text-gray-300'} px-3 py-1.5 rounded border`} onClick={() => setActiveChart('duration')}>Длительность</button>
               <button className={`${activeChart === 'openDayDrawdown' ? 'bg-blue-50 border-blue-200 text-blue-700 dark:bg-blue-950/30 dark:border-blue-900/40 dark:text-blue-200' : 'bg-white border-gray-200 text-gray-700 dark:bg-gray-800 dark:border-gray-700 dark:text-gray-300'} px-3 py-1.5 rounded border`} onClick={() => setActiveChart('openDayDrawdown')}>Стартовая просадка</button>
               <button className={`${activeChart === 'margin' ? 'bg-blue-50 border-blue-200 text-blue-700 dark:bg-blue-950/30 dark:border-blue-900/40 dark:text-blue-200' : 'bg-white border-gray-200 text-gray-700 dark:bg-gray-800 dark:border-gray-700 dark:text-gray-300'} px-3 py-1.5 rounded border`} onClick={() => setActiveChart('margin')}>Маржа</button>
-<<<<<<< HEAD
               <button className={`${activeChart === 'buyAtClose' ? 'bg-blue-50 border-blue-200 text-blue-700 dark:bg-blue-950/30 dark:border-blue-900/40 dark:text-blue-200' : 'bg-white border-gray-200 text-gray-700 dark:bg-gray-800 dark:border-gray-700 dark:text-gray-300'} px-3 py-1.5 rounded border`} onClick={() => setActiveChart('buyAtClose')}>Покупка на закрытии</button>
-=======
               <button className={`${activeChart === 'noStopLoss' ? 'bg-blue-50 border-blue-200 text-blue-700 dark:bg-blue-950/30 dark:border-blue-900/40 dark:text-blue-200' : 'bg-white border-gray-200 text-gray-700 dark:bg-gray-800 dark:border-gray-700 dark:text-gray-300'} px-3 py-1.5 rounded border`} onClick={() => setActiveChart('noStopLoss')}>Без stop loss</button>
->>>>>>> de886662
               <button className={`${activeChart === 'splits' ? 'bg-blue-50 border-blue-200 text-blue-700 dark:bg-blue-950/30 dark:border-blue-900/40 dark:text-blue-200' : 'bg-white border-gray-200 text-gray-700 dark:bg-gray-800 dark:border-gray-700 dark:text-gray-300'} px-3 py-1.5 rounded border`} onClick={() => setActiveChart('splits')}>Сплиты</button>
               </div>
             </div>
@@ -678,13 +668,11 @@
             {activeChart === 'margin' && (
               <MarginSimulator equity={equity} />
             )}
-<<<<<<< HEAD
             {activeChart === 'buyAtClose' && (
               <BuyAtCloseSimulator data={marketData} strategy={currentStrategy} />
-=======
+            )}
             {activeChart === 'noStopLoss' && (
               <NoStopLossSimulator data={marketData} strategy={currentStrategy} />
->>>>>>> de886662
             )}
             {activeChart === 'splits' && (
               <div className="space-y-4">

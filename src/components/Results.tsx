--- conflicted
+++ resolved
@@ -1,9 +1,5 @@
 import { Heart } from 'lucide-react';
-<<<<<<< HEAD
-import { useEffect, useMemo, useState, useRef } from 'react';
-=======
 import { useEffect, useMemo, useState } from 'react';
->>>>>>> bd142afb
 import { DatasetAPI } from '../lib/api';
 import { useAppStore } from '../stores';
 import { TradingChart } from './TradingChart';
@@ -24,13 +20,9 @@
   const watchThresholdPct = useAppStore(s => s.watchThresholdPct);
   const resultsQuoteProvider = useAppStore(s => s.resultsQuoteProvider);
   const resultsRefreshProvider = useAppStore(s => s.resultsRefreshProvider);
-<<<<<<< HEAD
-  const setSplits = useAppStore(s => s.setSplits);
-=======
   const updateMarketData = useAppStore(s => s.updateMarketData);
   const updateDatasetOnServer = useAppStore(s => s.updateDatasetOnServer);
   const saveDatasetToServer = useAppStore(s => s.saveDatasetToServer);
->>>>>>> bd142afb
   const [quote, setQuote] = useState<{ open: number|null; high: number|null; low: number|null; current: number|null; prevClose: number|null } | null>(null);
   const [quoteError, setQuoteError] = useState<string | null>(null);
   const [isTrading, setIsTrading] = useState<boolean>(false);
@@ -117,34 +109,6 @@
 
   // Быстрая проверка актуальности данных (ожидаем бар за предыдущий торговый день по времени NYSE / America/New_York)
   useEffect(() => {
-<<<<<<< HEAD
-    let cancelled = false;
-    (async () => {
-      try {
-        if (!marketData || marketData.length === 0) { setIsStale(false); setStaleInfo(null); return; }
-        const lastBar = marketData[marketData.length - 1];
-        const lastBarDate = new Date(lastBar.date);
-        // Получаем ожидаемую дату бара от сервера (централизованный календарь ET)
-        const expectedYmd = await DatasetAPI.getExpectedPrevTradingDayET();
-        if (cancelled) return;
-        const lastKeyUTC = new Date(Date.UTC(
-          lastBarDate.getUTCFullYear(),
-          lastBarDate.getUTCMonth(),
-          lastBarDate.getUTCDate(),
-          0, 0, 0
-        )).toISOString().slice(0,10);
-        const stale = lastKeyUTC !== expectedYmd;
-        setIsStale(stale);
-        if (stale) {
-          const [y, m, d] = expectedYmd.split('-').map(n => parseInt(n, 10));
-          const displayDate = new Date(Date.UTC(y, m - 1, d, 12, 0, 0));
-          setStaleInfo(`Отсутствует бар за ${displayDate.toLocaleDateString('ru-RU', { timeZone: 'America/New_York' })}`);
-        } else {
-          setStaleInfo(null);
-        }
-      } catch {
-        if (!cancelled) { setIsStale(false); setStaleInfo(null); }
-=======
     if (!marketData || marketData.length === 0) { setIsStale(false); setStaleInfo(null); return; }
     const lastBar = marketData[marketData.length - 1];
     const lastBarDate = new Date(lastBar.date);
@@ -239,10 +203,31 @@
         const parts = getETParts(cursor);
         if (!isWeekendET(parts) && !isHolidayET(parts)) return parts;
         cursor.setUTCDate(cursor.getUTCDate()-1);
->>>>>>> bd142afb
       }
-    })();
-    return () => { cancelled = true; };
+    };
+
+    const expectedParts = previousTradingDayET(now);
+    // Сравниваем в UTC-ключах, чтобы не было сдвига дат между UTC и ET
+    const lastKeyUTC = new Date(Date.UTC(
+      lastBarDate.getUTCFullYear(),
+      lastBarDate.getUTCMonth(),
+      lastBarDate.getUTCDate(),
+      0, 0, 0
+    )).toISOString().slice(0,10);
+    const expectedKeyUTC = new Date(Date.UTC(
+      expectedParts.y,
+      expectedParts.m - 1,
+      expectedParts.d,
+      0, 0, 0
+    )).toISOString().slice(0,10);
+    const stale = lastKeyUTC !== expectedKeyUTC;
+    setIsStale(stale);
+    if (stale) {
+      const displayDate = new Date(Date.UTC(expectedParts.y, expectedParts.m - 1, expectedParts.d, 12, 0, 0));
+      setStaleInfo(`Отсутствует бар за ${displayDate.toLocaleDateString('ru-RU', { timeZone: 'America/New_York' })}`);
+    } else {
+      setStaleInfo(null);
+    }
   }, [marketData]);
 
   // Авто-пуллинг котировок (пропускаем вызовы API в выходные/вне торговых часов)
@@ -408,14 +393,8 @@
             </div>
 
             {/* Источник/время */}
-<<<<<<< HEAD
-              <div className="flex flex-wrap items-center gap-3 text-xs text-gray-500">
-              <span className="px-2 py-0.5 rounded bg-gray-100 border dark:bg-gray-800 dark:text-gray-300 dark:border-gray-700">Котировки: { (resultsQuoteProvider === 'alpha_vantage') ? 'Alpha Vantage' : 'Finnhub' }</span>
-              <span className="px-2 py-0.5 rounded bg-gray-100 border dark:bg-gray-800 dark:text-gray-300 dark:border-gray-700">Актуализация: { (resultsRefreshProvider === 'alpha_vantage') ? 'Alpha Vantage' : 'Finnhub' }</span>
-=======
             <div className="flex flex-wrap items-center gap-3 text-xs text-gray-500">
               <span className="px-2 py-0.5 rounded bg-gray-100 border">Источник: { (resultsQuoteProvider === 'alpha_vantage') ? 'Alpha Vantage' : 'Finnhub' }</span>
->>>>>>> bd142afb
               {lastUpdatedAt && (
                 <span className="px-2 py-0.5 rounded bg-gray-100 border dark:bg-gray-800 dark:text-gray-300 dark:border-gray-700">Обновлено: {lastUpdatedAt.toLocaleTimeString('ru-RU')}</span>
               )}
@@ -439,12 +418,6 @@
                     if (!symbol) return;
                     setRefreshing(true); setRefreshError(null);
                     try {
-<<<<<<< HEAD
-                      // Единый серверный refresh по тикеру
-                      await DatasetAPI.refreshDataset(symbol, resultsRefreshProvider || 'finnhub');
-                      // Перезагрузим активный датасет и снимем флаг «устарело»
-                      try { await useAppStore.getState().loadDatasetFromServer(symbol); } catch { /* ignore */ }
-=======
                       // запрашиваем хвост с небольшим запасом (5 торговых дней)
                       const lastBarDate = new Date(marketData[marketData.length - 1].date);
                       const start = new Date(lastBarDate);
@@ -493,7 +466,6 @@
                            setRefreshError(msg);
                          }
                       }
->>>>>>> bd142afb
                       setIsStale(false);
                       setStaleInfo(null);
                     } catch (e) {
@@ -835,11 +807,7 @@
               </tr>
             </thead>
             <tbody className="divide-y divide-gray-200">
-<<<<<<< HEAD
-              {trades.map((trade, index: number) => {
-=======
               {trades.map((trade: any, index: number) => {
->>>>>>> bd142afb
                 const investment = trade.context?.initialInvestment || (trade.quantity * trade.entryPrice);
                 return (
                   <tr key={index} className="hover:bg-gray-50 dark:hover:bg-gray-800/60">
@@ -898,15 +866,9 @@
                 <tr className="font-bold text-base">
                   <td className="p-4 text-gray-700" colSpan={8}>ИТОГО ({trades.length} сделок)</td>
                   <td className={`p-4 text-right font-mono font-bold text-lg ${
-<<<<<<< HEAD
-                    trades.reduce((sum: number, t) => sum + t.pnl, 0) > 0 ? 'text-green-600' : 'text-red-600'
-                  }`}>
-                    ${trades.reduce((sum: number, t) => sum + t.pnl, 0).toFixed(2)}
-=======
                     trades.reduce((sum: number, t: any) => sum + t.pnl, 0) > 0 ? 'text-green-600' : 'text-red-600'
                   }`}>
                     ${trades.reduce((sum: number, t: any) => sum + t.pnl, 0).toFixed(2)}
->>>>>>> bd142afb
                   </td>
                   <td className={`p-4 text-right font-mono font-bold text-lg ${
                     metrics.totalReturn > 0 ? 'text-green-600 dark:text-emerald-300' : 'text-red-600 dark:text-red-300'

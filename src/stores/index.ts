import { create } from 'zustand';
import type { OHLCData, Strategy, BacktestResult, SavedDataset, SplitEvent } from '../types';
import { runBacktest as executeBacktest } from '../lib/backtest';
import { createStrategyFromTemplate, STRATEGY_TEMPLATES } from '../lib/strategy';
import { saveDatasetToJSON, loadDatasetFromJSON } from '../lib/data-persistence';
import { DatasetAPI } from '../lib/api';
import { adjustOHLCForSplits } from '../lib/utils';

interface AppState {
  // Data
  marketData: OHLCData[];
  currentDataset: SavedDataset | null;
  savedDatasets: Omit<SavedDataset, 'data'>[]; // Список метаданных датасетов с сервера
  currentSplits: SplitEvent[];
  lastAppliedSplitsKey: string | null;
  isLoading: boolean;
  error: string | null;
  // Provider settings
  dataProvider: 'alpha_vantage' | 'finnhub';
  // Notification settings
  watchThresholdPct: number; // близость к IBS-цели для уведомления, %
  setWatchThresholdPct: (value: number) => void;
  
  // Strategy
  currentStrategy: Strategy | null;
  
  // Backtest
  backtestResults: BacktestResult | null;
  backtestStatus: 'idle' | 'running' | 'completed' | 'error';
  
  // Actions
  updateMarketData: (data: OHLCData[]) => void;
  setSplits: (splits: SplitEvent[]) => void;
  setDataProvider: (provider: 'alpha_vantage' | 'finnhub') => void;
  // Источники API управления из настроек
  resultsQuoteProvider: 'alpha_vantage' | 'finnhub';
  resultsRefreshProvider: 'alpha_vantage' | 'finnhub';
  enhancerProvider: 'alpha_vantage' | 'finnhub';
  setResultsQuoteProvider: (p: 'alpha_vantage' | 'finnhub') => void;
  setResultsRefreshProvider: (p: 'alpha_vantage' | 'finnhub') => void;
  setEnhancerProvider: (p: 'alpha_vantage' | 'finnhub') => void;
  loadJSONData: (file: File) => Promise<void>;
  loadDatasetsFromServer: () => Promise<void>;
  saveDatasetToServer: (ticker: string, name?: string) => Promise<void>;
  loadDatasetFromServer: (datasetId: string) => Promise<void>;
  deleteDatasetFromServer: (datasetId: string) => Promise<void>;
  exportDatasetAsJSON: (datasetId: string) => void;
  setStrategy: (strategy: Strategy | null) => void;
  runBacktest: () => Promise<void>;
  clearError: () => void;
  // Settings persistence
  loadSettingsFromServer: () => Promise<void>;
  saveSettingsToServer: () => Promise<void>;
  // Update current dataset on server
  updateDatasetOnServer: () => Promise<void>;
}

export const useAppStore = create<AppState>((set, get) => ({
  marketData: [],
  currentDataset: null,
  savedDatasets: [],
  currentSplits: [],
  lastAppliedSplitsKey: null,
  isLoading: false,
  error: null,
  dataProvider: 'alpha_vantage',
  resultsQuoteProvider: 'finnhub',
  resultsRefreshProvider: 'finnhub',
  enhancerProvider: 'alpha_vantage',
  watchThresholdPct: 5,
  currentStrategy: null,
  backtestResults: null,
  backtestStatus: 'idle',
  // Load settings at startup (caller should invoke once)
  loadSettingsFromServer: async () => {
    try {
      const s = await DatasetAPI.getAppSettings();
      set({
        watchThresholdPct: s.watchThresholdPct,
        resultsQuoteProvider: s.resultsQuoteProvider,
        enhancerProvider: s.enhancerProvider,
        resultsRefreshProvider: s.resultsRefreshProvider || s.resultsQuoteProvider,
      });
    } catch (e) {
      console.warn('Failed to load app settings:', e instanceof Error ? e.message : e);
    }
  },

  saveSettingsToServer: async () => {
    try {
      const { watchThresholdPct, resultsQuoteProvider, enhancerProvider, resultsRefreshProvider } = get();
      await DatasetAPI.saveAppSettings({ watchThresholdPct, resultsQuoteProvider, enhancerProvider, resultsRefreshProvider });
    } catch (e) {
      console.warn('Failed to save app settings:', e instanceof Error ? e.message : e);
    }
  },
  
  uploadData: async (file: File) => {
    set({ isLoading: true, error: null });
    
    try {
      const data = await parseCSV(file);
      // Try to infer ticker from filename like TICKER.csv
      const base = (file && typeof file.name === 'string') ? file.name.replace(/\.[^.]+$/, '') : '';
      const guessTicker = (base || '').split(/[_\-\s]/)[0]?.toUpperCase?.() || '';
      let splits: SplitEvent[] = [];
      if (guessTicker && guessTicker.length >= 1) {
        try { splits = await DatasetAPI.getSplits(guessTicker); } catch { splits = []; }
      }
      const adjustedData = adjustOHLCForSplits(data, splits);
      set({ 
        marketData: adjustedData, 
        currentDataset: null, // Сбрасываем сохраненный датасет при загрузке CSV
        currentSplits: splits || [],
        isLoading: false 
      });
    } catch (error) {
      set({ 
        error: error instanceof Error ? error.message : 'Failed to parse CSV file',
        isLoading: false 
      });
    }
  },

  updateMarketData: (data: OHLCData[]) => {
    set({ marketData: data });
  },

  setSplits: (splits: SplitEvent[]) => {
    const key = JSON.stringify((splits || []).slice().sort((a, b) => a.date.localeCompare(b.date)));
    const { marketData, lastAppliedSplitsKey } = get();
    // Если данные уже есть и сплиты впервые появились — применим back-adjust на клиенте
    if (Array.isArray(marketData) && marketData.length > 0 && Array.isArray(splits) && splits.length > 0 && !lastAppliedSplitsKey) {
      const adjusted = adjustOHLCForSplits(marketData, splits);
      set({ currentSplits: splits, marketData: adjusted, lastAppliedSplitsKey: key });
    } else {
      set({ currentSplits: splits });
    }
  },

  setDataProvider: (provider: 'alpha_vantage' | 'finnhub') => {
    set({ dataProvider: provider });
  },

  setResultsQuoteProvider: (p: 'alpha_vantage' | 'finnhub') => set({ resultsQuoteProvider: p }),
  setResultsRefreshProvider: (p: 'alpha_vantage' | 'finnhub') => set({ resultsRefreshProvider: p }),
  setEnhancerProvider: (p: 'alpha_vantage' | 'finnhub') => set({ enhancerProvider: p }),

  setWatchThresholdPct: (value: number) => {
    set({ watchThresholdPct: value });
  },


  loadJSONData: async (file: File) => {
    set({ isLoading: true, error: null });
    
    try {
      const dataset = await loadDatasetFromJSON(file);
      const { savedDatasets } = get();

      // Применяем back-adjust строго по сплитам из центрального хранилища
      let splits: SplitEvent[] = [];
      try { splits = await DatasetAPI.getSplits(dataset.ticker); } catch { splits = []; }
      const adjustedData = adjustOHLCForSplits(dataset.data, splits);
<<<<<<< HEAD
      const key = JSON.stringify((splits || []).slice().sort((a, b) => a.date.localeCompare(b.date)));
=======
>>>>>>> 5106d41c
      
      // Проверяем, есть ли уже такой датасет в библиотеке
      const existingIndex = savedDatasets.findIndex(d => d.name === dataset.name);
      
      let updatedDatasets;
      if (existingIndex >= 0) {
        // Заменяем существующий
        updatedDatasets = [...savedDatasets];
        updatedDatasets[existingIndex] = dataset;
        console.log(`Датасет обновлен в библиотеке: ${dataset.name}`);
      } else {
        // Добавляем новый в библиотеку
        updatedDatasets = [...savedDatasets, dataset];
        console.log(`Датасет добавлен в библиотеку: ${dataset.name}`);
      }
      
      set({ 
        marketData: adjustedData,
        currentDataset: dataset,
        currentSplits: splits || [],
<<<<<<< HEAD
        lastAppliedSplitsKey: (splits && splits.length ? key : null),
=======
>>>>>>> 5106d41c
        savedDatasets: updatedDatasets,
        isLoading: false 
      });
    } catch (error) {
      set({ 
        error: error instanceof Error ? error.message : 'Failed to load JSON file',
        isLoading: false 
      });
    }
  },

  loadDatasetsFromServer: async () => {
    set({ isLoading: true, error: null });
    
    try {
      const datasets = await DatasetAPI.getDatasets();
      // Нормализуем тикер/имя и обеспечим стабильный id
      const normalized = datasets.map(d => {
        const ticker = (d.ticker || (d as unknown as { id?: string }).id || d.name).toUpperCase();
        return { ...d, ticker, name: ticker } as typeof d;
      });
      set({ 
        savedDatasets: normalized,
        isLoading: false 
      });
      console.log(`Загружено ${normalized.length} датасетов с сервера`);
    } catch (error) {
      // Если сервер недоступен, просто логируем ошибку, но не показываем пользователю
      console.warn('Сервер недоступен, работаем без сохранения:', error instanceof Error ? error.message : 'Unknown error');
      set({ 
        savedDatasets: [],
        isLoading: false,
        error: null // Не показываем ошибку пользователю
      });
    }
  },

  saveDatasetToServer: async (ticker: string, name?: string) => {
    const { marketData } = get();
    
    if (!marketData.length) {
      set({ error: 'Нет данных для сохранения' });
      return;
    }

    set({ isLoading: true, error: null });

    try {
      // Создаем новый датасет (без поля splits)
      const dataset: SavedDataset = {
        name: name || `${ticker}_${new Date().toISOString().split('T')[0]}`,
        ticker: ticker.toUpperCase(),
        data: [...marketData],
        uploadDate: new Date().toISOString(),
        dataPoints: marketData.length,
        dateRange: {
          from: marketData[0].date.toISOString().split('T')[0],
          to: marketData[marketData.length - 1].date.toISOString().split('T')[0]
        }
      } as SavedDataset;

      await DatasetAPI.saveDataset(dataset);
      
      // Обновляем список датасетов
      await get().loadDatasetsFromServer();
      
      set({ 
        currentDataset: dataset,
        isLoading: false 
      });

      console.log(`Датасет сохранен на сервере: ${dataset.name}`);
    } catch (error) {
      console.warn('Не удалось сохранить на сервер:', error instanceof Error ? error.message : 'Unknown error');
      set({ 
        error: 'Сервер недоступен. Запустите сервер для сохранения данных.',
        isLoading: false 
      });
    }
  },

  loadDatasetFromServer: async (datasetId: string) => {
    set({ isLoading: true, error: null });
    
      try {
        const dataset = await DatasetAPI.getDataset(datasetId);
        // Загружаем только из центрального splits.json
        let splits: SplitEvent[] = [];
        try { splits = await DatasetAPI.getSplits(dataset.ticker); } catch { splits = []; }
        const adjusted = adjustOHLCForSplits(dataset.data, splits);
        const key = JSON.stringify((splits || []).slice().sort((a, b) => a.date.localeCompare(b.date)));
      set({
        marketData: adjusted,
        currentDataset: dataset,
        currentSplits: splits,
        lastAppliedSplitsKey: (splits && splits.length ? key : null),
        isLoading: false,
        error: null
      });

      // Если стратегии нет — создаём IBS по умолчанию и сразу запускаем бэктест
      const state = get();
      if (!state.currentStrategy) {
        const strat = createStrategyFromTemplate(STRATEGY_TEMPLATES[0]);
        set({ currentStrategy: strat });
      }
      // Небольшая задержка, чтобы set() успел примениться
      setTimeout(() => {
        get().runBacktest().catch(() => {});
      }, 0);

      console.log(`Датасет загружен с сервера: ${dataset.name}`);
    } catch (error) {
      set({ 
        error: error instanceof Error ? error.message : 'Failed to load dataset from server',
        isLoading: false 
      });
    }
  },

  updateDatasetOnServer: async () => {
    const { currentDataset, marketData } = get();
    if (!currentDataset) {
      set({ error: 'Нет загруженного датасета для обновления' });
      return;
    }
    if (!marketData.length) {
      set({ error: 'Нет данных для обновления датасета' });
      return;
    }
    set({ isLoading: true, error: null });
    try {
      const updated: SavedDataset = {
        name: currentDataset.name,
        ticker: currentDataset.ticker,
        data: [...marketData],
        uploadDate: new Date().toISOString(),
        dataPoints: marketData.length,
        dateRange: {
          from: marketData[0].date.toISOString().split('T')[0],
          to: marketData[marketData.length - 1].date.toISOString().split('T')[0],
        },
<<<<<<< HEAD
      };
      await DatasetAPI.updateDataset(currentDataset.name, updated);
=======
      } as SavedDataset;
      // Используем стабильный ID по тикеру, а не name
      await DatasetAPI.updateDataset(currentDataset.ticker, updated);
>>>>>>> 5106d41c
      await get().loadDatasetsFromServer();
      set({ currentDataset: updated, isLoading: false });
      console.log(`Датасет обновлён на сервере: ${updated.name}`);
    } catch (error) {
      console.warn('Не удалось обновить датасет на сервере', error);
      set({ error: error instanceof Error ? error.message : 'Failed to update dataset on server', isLoading: false });
    }
  },

  deleteDatasetFromServer: async (datasetId: string) => {
    set({ isLoading: true, error: null });
    
    try {
      await DatasetAPI.deleteDataset(datasetId);
      
      // Обновляем список датасетов
      await get().loadDatasetsFromServer();
      
      // Если удаляем текущий датасет, сбрасываем его
      const { currentDataset } = get();
      if (currentDataset && currentDataset.name === datasetId) {
        set({ currentDataset: null });
      }
      
      set({ isLoading: false });
      console.log(`Датасет удален с сервера: ${datasetId}`);
    } catch (error) {
      set({ 
        error: error instanceof Error ? error.message : 'Failed to delete dataset from server',
        isLoading: false 
      });
    }
  },

  exportDatasetAsJSON: (datasetId: string) => {
    const { savedDatasets } = get();
    
    const datasetMeta = savedDatasets.find(d => d.name === datasetId);
    if (!datasetMeta) {
      set({ error: 'Датасет не найден' });
      return;
    }

    (async () => {
      try {
        // Загружаем полный датасет с сервера перед экспортом
        const full = await DatasetAPI.getDataset(datasetMeta.name);
        saveDatasetToJSON(full.data, full.ticker, full.name);
      } catch (error) {
        set({ 
          error: error instanceof Error ? error.message : 'Failed to export dataset'
        });
      }
    })();
  },
  
  setStrategy: (strategy: Strategy | null) => {
    set({ currentStrategy: strategy });
  },
  
  runBacktest: async () => {
    let { marketData, currentStrategy, currentDataset } = get(); // eslint-disable-line prefer-const
    // Гарантируем стратегию IBS по умолчанию (без динамического импорта)
    if (!currentStrategy) {
      currentStrategy = createStrategyFromTemplate(STRATEGY_TEMPLATES[0]);
      set({ currentStrategy });
    }
    // Если данных нет, но есть выбранный датасет — используем его
    if ((!marketData || marketData.length === 0) && currentDataset && Array.isArray(currentDataset.data) && currentDataset.data.length) {
      try {
        let splits: SplitEvent[] = [];
        try { splits = await DatasetAPI.getSplits(currentDataset.ticker); } catch { splits = []; }
        const adjusted = adjustOHLCForSplits(currentDataset.data as unknown as OHLCData[], splits);
        const key = JSON.stringify((splits || []).slice().sort((a, b) => a.date.localeCompare(b.date)));
        set({ marketData: adjusted, currentSplits: splits, lastAppliedSplitsKey: (splits && splits.length ? key : null) });
        marketData = adjusted;
      } catch (e) {
        console.warn('Failed to adjust OHLC for splits', e);
      }
    }
    if (!marketData.length || !currentStrategy) {
      set({ error: 'Missing data or strategy' });
      return;
    }
    set({ backtestStatus: 'running', error: null });
    try {
      const results = await executeBacktest(marketData, currentStrategy);
      set({ 
        backtestResults: results,
        backtestStatus: 'completed'
      });
    } catch (error) {
      set({ 
        error: error instanceof Error ? error.message : 'Backtest failed',
        backtestStatus: 'error'
      });
    }
  },
  
  clearError: () => {
    set({ error: null });
  }
}));<|MERGE_RESOLUTION|>--- conflicted
+++ resolved
@@ -162,10 +162,6 @@
       let splits: SplitEvent[] = [];
       try { splits = await DatasetAPI.getSplits(dataset.ticker); } catch { splits = []; }
       const adjustedData = adjustOHLCForSplits(dataset.data, splits);
-<<<<<<< HEAD
-      const key = JSON.stringify((splits || []).slice().sort((a, b) => a.date.localeCompare(b.date)));
-=======
->>>>>>> 5106d41c
       
       // Проверяем, есть ли уже такой датасет в библиотеке
       const existingIndex = savedDatasets.findIndex(d => d.name === dataset.name);
@@ -186,10 +182,6 @@
         marketData: adjustedData,
         currentDataset: dataset,
         currentSplits: splits || [],
-<<<<<<< HEAD
-        lastAppliedSplitsKey: (splits && splits.length ? key : null),
-=======
->>>>>>> 5106d41c
         savedDatasets: updatedDatasets,
         isLoading: false 
       });
@@ -332,14 +324,9 @@
           from: marketData[0].date.toISOString().split('T')[0],
           to: marketData[marketData.length - 1].date.toISOString().split('T')[0],
         },
-<<<<<<< HEAD
-      };
-      await DatasetAPI.updateDataset(currentDataset.name, updated);
-=======
       } as SavedDataset;
       // Используем стабильный ID по тикеру, а не name
       await DatasetAPI.updateDataset(currentDataset.ticker, updated);
->>>>>>> 5106d41c
       await get().loadDatasetsFromServer();
       set({ currentDataset: updated, isLoading: false });
       console.log(`Датасет обновлён на сервере: ${updated.name}`);

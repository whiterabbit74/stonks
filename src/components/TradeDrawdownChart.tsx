import React, { useEffect, useRef, useState } from 'react';
import { createChart } from 'lightweight-charts';
import type { UTCTimestamp } from 'lightweight-charts';
import type { Trade } from '../types';

interface TradeDrawdownChartProps {
  trades: Trade[];
  initialCapital: number;
}

export function TradeDrawdownChart({ trades, initialCapital }: TradeDrawdownChartProps) {
  const chartContainerRef = useRef<HTMLDivElement>(null);
  const chartRef = useRef<ReturnType<typeof createChart> | null>(null);
  const [isDark, setIsDark] = useState<boolean>(() => typeof document !== 'undefined' ? document.documentElement.classList.contains('dark') : false);

  useEffect(() => {
    const onTheme = (e: CustomEvent<{ mode: string; effectiveDark: boolean }>) => {
      const dark = !!(e?.detail?.effectiveDark ?? document.documentElement.classList.contains('dark'));
      setIsDark(dark);
    };
    window.addEventListener('themechange', onTheme);
    return () => window.removeEventListener('themechange', onTheme);
  }, []);

  useEffect(() => {
    if (!chartContainerRef.current || !trades.length) return;

    try {
      const bg = isDark ? '#0b1220' : '#ffffff';
      const text = isDark ? '#e5e7eb' : '#333';
      const grid = isDark ? '#1f2937' : '#f0f0f0';
      const border = isDark ? '#374151' : '#cccccc';

      // Create new chart
      const chart = createChart(chartContainerRef.current, {
        width: chartContainerRef.current.clientWidth,
<<<<<<< HEAD
        height: Math.max(chartContainerRef.current.clientHeight || 0, 360),
=======
        height: chartContainerRef.current.clientHeight || 220,
>>>>>>> 2bc21632
        layout: {
          background: { color: bg },
          textColor: text,
        },
        grid: {
          vertLines: { color: grid },
          horzLines: { color: grid },
        },
        crosshair: {
          mode: 1,
        },
        rightPriceScale: {
          borderColor: border,
          scaleMargins: {
            top: 0.1,
            bottom: 0.1,
          },
        },
        timeScale: {
          borderColor: border,
          timeVisible: true,
          secondsVisible: false,
        },
      });

      chartRef.current = chart;

      // Calculate running capital and drawdown for each trade
      let runningCapital = initialCapital;
      let peakCapital = initialCapital;
      const tradeDrawdownData: Array<{
        time: number;
        value: number;
        tradeIndex: number;
        pnl: number;
        drawdown: number;
      }> = [];

      trades.forEach((trade, index) => {
        // Update capital after trade
        runningCapital += trade.pnl;
        
        // Update peak
        if (runningCapital > peakCapital) {
          peakCapital = runningCapital;
        }
        
        // Calculate drawdown from peak
        const drawdown = peakCapital > 0 ? ((peakCapital - runningCapital) / peakCapital) * 100 : 0;
        
        tradeDrawdownData.push({
          time: Math.floor(trade.exitDate.getTime() / 1000),
          value: -drawdown, // Negative for visual representation
          tradeIndex: index + 1,
          pnl: trade.pnl,
          drawdown: drawdown
        });
      });

      // Add drawdown area series
      const drawdownSeries = chart.addAreaSeries({
        topColor: isDark ? 'rgba(248, 113, 113, 0.35)' : 'rgba(244, 67, 54, 0.4)',
        bottomColor: isDark ? 'rgba(248, 113, 113, 0.08)' : 'rgba(244, 67, 54, 0.1)',
        lineColor: isDark ? '#f87171' : '#F44336',
        lineWidth: 2,
        title: 'Просадка по сделкам, %',
      });

      drawdownSeries.setData(tradeDrawdownData.map(d => ({
        time: d.time as unknown as UTCTimestamp,
        value: d.value
      })));

      // Add zero line for reference
      const zeroLineSeries = chart.addLineSeries({
        color: isDark ? '#9ca3af' : '#666666',
        lineWidth: 1,
        lineStyle: 2, // Dashed line
        title: 'Нулевая линия',
      });

      const zeroLineData = tradeDrawdownData.map(d => ({
        time: d.time as unknown as UTCTimestamp,
        value: 0,
      }));

      zeroLineSeries.setData(zeroLineData);

      // Handle resize
      const handleResize = () => {
        if (chartContainerRef.current && chart) {
          chart.applyOptions({
            width: chartContainerRef.current.clientWidth,
            height: Math.max(chartContainerRef.current.clientHeight || 0, 360),
          });
        }
      };

      window.addEventListener('resize', handleResize);

      return () => {
        window.removeEventListener('resize', handleResize);
        if (chart) {
          try {
            chart.remove();
          } catch (e) {
            console.warn('Error removing chart on cleanup:', e);
          }
        }
      };
    } catch (error) {
      console.error('Error creating trade drawdown chart:', error);
      return;
    }
  }, [trades, initialCapital, isDark]);

  if (!trades.length) {
    return (
      <div className="flex items-center justify-center h-full text-gray-500">
        Нет данных по сделкам для анализа просадки
      </div>
    );
  }

  // Calculate trade-based drawdown statistics
  let runningCapital = initialCapital;
  let peakCapital = initialCapital;
  let maxDrawdown = 0;
  let drawdownTrades = 0;

  trades.forEach(trade => {
    runningCapital += trade.pnl;
    if (runningCapital > peakCapital) {
      peakCapital = runningCapital;
    }
    const drawdown = peakCapital > 0 ? ((peakCapital - runningCapital) / peakCapital) * 100 : 0;
    if (drawdown > maxDrawdown) {
      maxDrawdown = drawdown;
    }
    if (drawdown > 0) {
      drawdownTrades++;
    }
  });

  const drawdownFrequency = (drawdownTrades / trades.length) * 100;

  return (
    <div className="w-full h-[300px] sm:h-[360px]">
      {/* Trade Drawdown Statistics */}
      <div className="flex flex-wrap gap-4 mb-4 text-sm">
        <div className="bg-red-50 px-3 py-2 rounded dark:bg-red-950/30 dark:text-red-300">
          <span className="text-red-600 font-medium dark:text-red-300">Макс. просадка по сделке: {maxDrawdown.toFixed(2)}%</span>
        </div>
        <div className="bg-gray-50 px-3 py-2 rounded dark:bg-gray-800 dark:text-gray-200">
          <span className="text-gray-600 dark:text-gray-200">Сделок с просадкой: {drawdownTrades}/{trades.length}</span>
        </div>
        <div className="bg-gray-50 px-3 py-2 rounded dark:bg-gray-800 dark:text-gray-200">
          <span className="text-gray-600 dark:text-gray-200">Частота просадок: {drawdownFrequency.toFixed(1)}%</span>
        </div>
      </div>
      
      {/* Chart Container */}
      <div ref={chartContainerRef} className="w-full h-[600px] min-h-0 overflow-hidden" />
    </div>
  );
}<|MERGE_RESOLUTION|>--- conflicted
+++ resolved
@@ -34,11 +34,7 @@
       // Create new chart
       const chart = createChart(chartContainerRef.current, {
         width: chartContainerRef.current.clientWidth,
-<<<<<<< HEAD
         height: Math.max(chartContainerRef.current.clientHeight || 0, 360),
-=======
-        height: chartContainerRef.current.clientHeight || 220,
->>>>>>> 2bc21632
         layout: {
           background: { color: bg },
           textColor: text,

import { create } from 'zustand';
import type { OHLCData, Strategy, BacktestResult, SavedDataset, SplitEvent } from '../types';
import { runBacktest as executeBacktest } from '../lib/backtest';
import { createStrategyFromTemplate, STRATEGY_TEMPLATES } from '../lib/strategy';
import { saveDatasetToJSON, loadDatasetFromJSON } from '../lib/data-persistence';
import { DatasetAPI } from '../lib/api';
import { adjustOHLCForSplits } from '../lib/utils';

interface AppState {
  // Data
  marketData: OHLCData[];
  currentDataset: SavedDataset | null;
  savedDatasets: Omit<SavedDataset, 'data'>[]; // Список метаданных датасетов с сервера
  currentSplits: SplitEvent[];
  lastAppliedSplitsKey: string | null;
  isLoading: boolean;
  error: string | null;
  // Provider settings
  dataProvider: 'alpha_vantage' | 'finnhub';
  // Notification settings
  watchThresholdPct: number; // близость к IBS-цели для уведомления, %
  setWatchThresholdPct: (value: number) => void;
  
  // Strategy
  currentStrategy: Strategy | null;
  
  // Backtest
  backtestResults: BacktestResult | null;
  backtestStatus: 'idle' | 'running' | 'completed' | 'error';
  
  // Actions
  updateMarketData: (data: OHLCData[]) => void;
  setSplits: (splits: SplitEvent[]) => void;
  setDataProvider: (provider: 'alpha_vantage' | 'finnhub') => void;
  // Источники API управления из настроек
  resultsQuoteProvider: 'alpha_vantage' | 'finnhub';
  resultsRefreshProvider: 'alpha_vantage' | 'finnhub';
  enhancerProvider: 'alpha_vantage' | 'finnhub';
  setResultsQuoteProvider: (p: 'alpha_vantage' | 'finnhub') => void;
  setResultsRefreshProvider: (p: 'alpha_vantage' | 'finnhub') => void;
  setEnhancerProvider: (p: 'alpha_vantage' | 'finnhub') => void;
  loadJSONData: (file: File) => Promise<void>;
  loadDatasetsFromServer: () => Promise<void>;
  saveDatasetToServer: (ticker: string, name?: string) => Promise<void>;
  loadDatasetFromServer: (datasetId: string) => Promise<void>;
  deleteDatasetFromServer: (datasetId: string) => Promise<void>;
  exportDatasetAsJSON: (datasetId: string) => void;
  setStrategy: (strategy: Strategy | null) => void;
  runBacktest: () => Promise<void>;
  clearError: () => void;
  // Settings persistence
  loadSettingsFromServer: () => Promise<void>;
  saveSettingsToServer: () => Promise<void>;
  // Update current dataset on server
  updateDatasetOnServer: () => Promise<void>;
}

export const useAppStore = create<AppState>((set, get) => ({
  marketData: [],
  currentDataset: null,
  savedDatasets: [],
  currentSplits: [],
  lastAppliedSplitsKey: null,
  isLoading: false,
  error: null,
  dataProvider: 'alpha_vantage',
  resultsQuoteProvider: 'finnhub',
  resultsRefreshProvider: 'finnhub',
  enhancerProvider: 'alpha_vantage',
  watchThresholdPct: 5,
  currentStrategy: null,
  backtestResults: null,
  backtestStatus: 'idle',
  // Load settings at startup (caller should invoke once)
  loadSettingsFromServer: async () => {
    try {
      const s = await DatasetAPI.getAppSettings();
      set({
        watchThresholdPct: s.watchThresholdPct,
        resultsQuoteProvider: s.resultsQuoteProvider,
        enhancerProvider: s.enhancerProvider,
        resultsRefreshProvider: s.resultsRefreshProvider || s.resultsQuoteProvider,
      });
    } catch (e) {
      console.warn('Failed to load app settings:', e instanceof Error ? e.message : e);
    }
  },

  saveSettingsToServer: async () => {
    try {
      const { watchThresholdPct, resultsQuoteProvider, enhancerProvider, resultsRefreshProvider } = get();
      await DatasetAPI.saveAppSettings({ watchThresholdPct, resultsQuoteProvider, enhancerProvider, resultsRefreshProvider });
    } catch (e) {
      console.warn('Failed to save app settings:', e instanceof Error ? e.message : e);
    }
  },
  
<<<<<<< HEAD
=======
  uploadData: async (file: File) => {
    set({ isLoading: true, error: null });
    
    try {
      const data = await parseCSV(file);
      // Try to infer ticker from filename like TICKER.csv
      const base = (file && typeof file.name === 'string') ? file.name.replace(/\.[^.]+$/, '') : '';
      const guessTicker = (base || '').split(/[_\-\s]/)[0]?.toUpperCase?.() || '';
      let splits: SplitEvent[] = [];
      if (guessTicker && guessTicker.length >= 1) {
        try { splits = await DatasetAPI.getSplits(guessTicker); } catch { splits = []; }
      }
      const adjustedData = adjustOHLCForSplits(data, splits);
      set({ 
        marketData: adjustedData, 
        currentDataset: null, // Сбрасываем сохраненный датасет при загрузке CSV
        currentSplits: splits || [],
        isLoading: false 
      });
    } catch (error) {
      set({ 
        error: error instanceof Error ? error.message : 'Failed to parse CSV file',
        isLoading: false 
      });
    }
  },

>>>>>>> 431d930f
  updateMarketData: (data: OHLCData[]) => {
    set({ marketData: data });
  },

  setSplits: (splits: SplitEvent[]) => {
    const key = JSON.stringify((splits || []).slice().sort((a, b) => a.date.localeCompare(b.date)));
    const { marketData, lastAppliedSplitsKey } = get();
    // Если данные уже есть и сплиты впервые появились — применим back-adjust на клиенте
    if (Array.isArray(marketData) && marketData.length > 0 && Array.isArray(splits) && splits.length > 0 && !lastAppliedSplitsKey) {
      const adjusted = adjustOHLCForSplits(marketData, splits);
      set({ currentSplits: splits, marketData: adjusted, lastAppliedSplitsKey: key });
    } else {
      set({ currentSplits: splits });
    }
  },

  setDataProvider: (provider: 'alpha_vantage' | 'finnhub') => {
    set({ dataProvider: provider });
  },

  setResultsQuoteProvider: (p: 'alpha_vantage' | 'finnhub') => set({ resultsQuoteProvider: p }),
  setResultsRefreshProvider: (p: 'alpha_vantage' | 'finnhub') => set({ resultsRefreshProvider: p }),
  setEnhancerProvider: (p: 'alpha_vantage' | 'finnhub') => set({ enhancerProvider: p }),

  setWatchThresholdPct: (value: number) => {
    set({ watchThresholdPct: value });
  },


  loadJSONData: async (file: File) => {
    set({ isLoading: true, error: null });
    
    try {
      const dataset = await loadDatasetFromJSON(file);
      const { savedDatasets } = get();

      // Применяем back-adjust строго по сплитам из центрального хранилища
      let splits: SplitEvent[] = [];
      try { splits = await DatasetAPI.getSplits(dataset.ticker); } catch { splits = []; }
      const adjustedData = adjustOHLCForSplits(dataset.data, splits);
      const key = JSON.stringify((splits || []).slice().sort((a, b) => a.date.localeCompare(b.date)));
      
      // Проверяем, есть ли уже такой датасет в библиотеке
      const existingIndex = savedDatasets.findIndex(d => d.name === dataset.name);
      
      let updatedDatasets;
      if (existingIndex >= 0) {
        // Заменяем существующий
        updatedDatasets = [...savedDatasets];
        updatedDatasets[existingIndex] = dataset;
        console.log(`Датасет обновлен в библиотеке: ${dataset.name}`);
      } else {
        // Добавляем новый в библиотеку
        updatedDatasets = [...savedDatasets, dataset];
        console.log(`Датасет добавлен в библиотеку: ${dataset.name}`);
      }
      
      set({ 
        marketData: adjustedData,
        currentDataset: dataset,
        currentSplits: splits || [],
        lastAppliedSplitsKey: (splits && splits.length ? key : null),
        savedDatasets: updatedDatasets,
        isLoading: false 
      });
    } catch (error) {
      set({ 
        error: error instanceof Error ? error.message : 'Failed to load JSON file',
        isLoading: false 
      });
    }
  },

  loadDatasetsFromServer: async () => {
    set({ isLoading: true, error: null });
    
    try {
      const datasets = await DatasetAPI.getDatasets();
      // Нормализуем тикер/имя и обеспечим стабильный id
      const normalized = datasets.map(d => {
        const ticker = (d.ticker || (d as unknown as { id?: string }).id || d.name).toUpperCase();
        return { ...d, ticker, name: ticker } as typeof d;
      });
      set({ 
        savedDatasets: normalized,
        isLoading: false 
      });
      console.log(`Загружено ${normalized.length} датасетов с сервера`);
    } catch (error) {
      // Если сервер недоступен, просто логируем ошибку, но не показываем пользователю
      console.warn('Сервер недоступен, работаем без сохранения:', error instanceof Error ? error.message : 'Unknown error');
      set({ 
        savedDatasets: [],
        isLoading: false,
        error: null // Не показываем ошибку пользователю
      });
    }
  },

  saveDatasetToServer: async (ticker: string, name?: string) => {
    const { marketData } = get();
    
    if (!marketData.length) {
      set({ error: 'Нет данных для сохранения' });
      return;
    }

    set({ isLoading: true, error: null });

    try {
      // Создаем новый датасет (без поля splits)
      const dataset: SavedDataset = {
        name: name || `${ticker}_${new Date().toISOString().split('T')[0]}`,
        ticker: ticker.toUpperCase(),
        data: [...marketData],
        uploadDate: new Date().toISOString(),
        dataPoints: marketData.length,
        dateRange: {
          from: marketData[0].date.toISOString().split('T')[0],
          to: marketData[marketData.length - 1].date.toISOString().split('T')[0]
        }
      } as SavedDataset;

      await DatasetAPI.saveDataset(dataset);
      
      // Обновляем список датасетов
      await get().loadDatasetsFromServer();
      
      set({ 
        currentDataset: dataset,
        isLoading: false 
      });

      console.log(`Датасет сохранен на сервере: ${dataset.name}`);
    } catch (error) {
      console.warn('Не удалось сохранить на сервер:', error instanceof Error ? error.message : 'Unknown error');
      set({ 
        error: 'Сервер недоступен. Запустите сервер для сохранения данных.',
        isLoading: false 
      });
    }
  },

  loadDatasetFromServer: async (datasetId: string) => {
    set({ isLoading: true, error: null });
    
      try {
        const dataset = await DatasetAPI.getDataset(datasetId);
        // Загружаем только из центрального splits.json
        let splits: SplitEvent[] = [];
        try { splits = await DatasetAPI.getSplits(dataset.ticker); } catch { splits = []; }
        const adjusted = adjustOHLCForSplits(dataset.data, splits);
        const key = JSON.stringify((splits || []).slice().sort((a, b) => a.date.localeCompare(b.date)));
      set({
        marketData: adjusted,
        currentDataset: dataset,
        currentSplits: splits,
        lastAppliedSplitsKey: (splits && splits.length ? key : null),
        isLoading: false,
        error: null
      });

      // Если стратегии нет — создаём IBS по умолчанию и сразу запускаем бэктест
      const state = get();
      if (!state.currentStrategy) {
        const strat = createStrategyFromTemplate(STRATEGY_TEMPLATES[0]);
        set({ currentStrategy: strat });
      }
      // Небольшая задержка, чтобы set() успел примениться
      setTimeout(() => {
        get().runBacktest().catch(() => {});
      }, 0);

      console.log(`Датасет загружен с сервера: ${dataset.name}`);
    } catch (error) {
      set({ 
        error: error instanceof Error ? error.message : 'Failed to load dataset from server',
        isLoading: false 
      });
    }
  },

  updateDatasetOnServer: async () => {
    const { currentDataset, marketData, currentSplits } = get();
    if (!currentDataset) {
      set({ error: 'Нет загруженного датасета для обновления' });
      return;
    }
    if (!marketData.length) {
      set({ error: 'Нет данных для обновления датасета' });
      return;
    }
    set({ isLoading: true, error: null });
    try {
      const updated: SavedDataset = {
        name: currentDataset.name,
        ticker: currentDataset.ticker,
        data: [...marketData],
        splits: currentSplits && currentSplits.length ? [...currentSplits] : undefined,
        uploadDate: new Date().toISOString(),
        dataPoints: marketData.length,
        dateRange: {
          from: marketData[0].date.toISOString().split('T')[0],
          to: marketData[marketData.length - 1].date.toISOString().split('T')[0],
        },
      };
      await DatasetAPI.updateDataset(currentDataset.name, updated);
      await get().loadDatasetsFromServer();
      set({ currentDataset: updated, isLoading: false });
      console.log(`Датасет обновлён на сервере: ${updated.name}`);
    } catch (error) {
      console.warn('Не удалось обновить датасет на сервере', error);
      set({ error: error instanceof Error ? error.message : 'Failed to update dataset on server', isLoading: false });
    }
  },

  deleteDatasetFromServer: async (datasetId: string) => {
    set({ isLoading: true, error: null });
    
    try {
      await DatasetAPI.deleteDataset(datasetId);
      
      // Обновляем список датасетов
      await get().loadDatasetsFromServer();
      
      // Если удаляем текущий датасет, сбрасываем его
      const { currentDataset } = get();
      if (currentDataset && currentDataset.name === datasetId) {
        set({ currentDataset: null });
      }
      
      set({ isLoading: false });
      console.log(`Датасет удален с сервера: ${datasetId}`);
    } catch (error) {
      set({ 
        error: error instanceof Error ? error.message : 'Failed to delete dataset from server',
        isLoading: false 
      });
    }
  },

  exportDatasetAsJSON: (datasetId: string) => {
    const { savedDatasets } = get();
    
    const datasetMeta = savedDatasets.find(d => d.name === datasetId);
    if (!datasetMeta) {
      set({ error: 'Датасет не найден' });
      return;
    }

    (async () => {
      try {
        // Загружаем полный датасет с сервера перед экспортом
        const full = await DatasetAPI.getDataset(datasetMeta.name);
        saveDatasetToJSON(full.data, full.ticker, full.name);
      } catch (error) {
        set({ 
          error: error instanceof Error ? error.message : 'Failed to export dataset'
        });
      }
    })();
  },
  
  setStrategy: (strategy: Strategy | null) => {
    set({ currentStrategy: strategy });
  },
  
  runBacktest: async () => {
    let { marketData, currentStrategy, currentDataset } = get(); // eslint-disable-line prefer-const
    // Гарантируем стратегию IBS по умолчанию (без динамического импорта)
    if (!currentStrategy) {
      currentStrategy = createStrategyFromTemplate(STRATEGY_TEMPLATES[0]);
      set({ currentStrategy });
    }
    // Если данных нет, но есть выбранный датасет — используем его
    if ((!marketData || marketData.length === 0) && currentDataset && Array.isArray(currentDataset.data) && currentDataset.data.length) {
      try {
        let splits: SplitEvent[] = [];
        try { splits = await DatasetAPI.getSplits(currentDataset.ticker); } catch { splits = []; }
        const adjusted = adjustOHLCForSplits(currentDataset.data as unknown as OHLCData[], splits);
        const key = JSON.stringify((splits || []).slice().sort((a, b) => a.date.localeCompare(b.date)));
        set({ marketData: adjusted, currentSplits: splits, lastAppliedSplitsKey: (splits && splits.length ? key : null) });
        marketData = adjusted;
      } catch (e) {
        console.warn('Failed to adjust OHLC for splits', e);
      }
    }
    if (!marketData.length || !currentStrategy) {
      set({ error: 'Missing data or strategy' });
      return;
    }
    set({ backtestStatus: 'running', error: null });
    try {
      const results = await executeBacktest(marketData, currentStrategy);
      set({ 
        backtestResults: results,
        backtestStatus: 'completed'
      });
    } catch (error) {
      set({ 
        error: error instanceof Error ? error.message : 'Backtest failed',
        backtestStatus: 'error'
      });
    }
  },
  
  clearError: () => {
    set({ error: null });
  }
}));<|MERGE_RESOLUTION|>--- conflicted
+++ resolved
@@ -95,8 +95,6 @@
     }
   },
   
-<<<<<<< HEAD
-=======
   uploadData: async (file: File) => {
     set({ isLoading: true, error: null });
     
@@ -124,7 +122,6 @@
     }
   },
 
->>>>>>> 431d930f
   updateMarketData: (data: OHLCData[]) => {
     set({ marketData: data });
   },

import { useState } from 'react';
import { X, Save, RotateCcw } from 'lucide-react';
import type { Strategy } from '../types';
import { createDefaultStrategy } from '../lib/strategy';

interface StrategySettingsProps {
  strategy: Strategy;
  onSave: (updatedStrategy: Strategy) => void;
  onClose: () => void;
}

export function StrategySettings({ strategy, onSave, onClose, mode = 'modal' }: StrategySettingsProps & { mode?: 'modal' | 'inline' }) {
  const [editedStrategy, setEditedStrategy] = useState<Strategy>({ ...strategy });

  const handleParameterChange = (key: string, value: number) => {
    setEditedStrategy(prev => ({
      ...prev,
      parameters: {
        ...prev.parameters,
        [key]: value
      }
    }));
  };

  const handleRiskManagementChange = (key: string, value: number | boolean) => {
    setEditedStrategy(prev => ({
      ...prev,
      riskManagement: {
        ...prev.riskManagement,
        [key]: value
      }
    }));
  };

  const handleSave = async () => {
    onSave(editedStrategy);
    onClose();
  };

  const handleReset = () => {
    const defaults = createDefaultStrategy();
    setEditedStrategy({
      id: strategy.id,
      name: defaults.name || strategy.name,
      description: defaults.description || strategy.description,
      parameters: defaults.parameters || strategy.parameters,
      entryConditions: defaults.entryConditions || strategy.entryConditions,
      exitConditions: defaults.exitConditions || strategy.exitConditions,
<<<<<<< HEAD
      riskManagement: (defaults.riskManagement || strategy.riskManagement) as Strategy['riskManagement'],
      positionSizing: (defaults.positionSizing || strategy.positionSizing) as Strategy['positionSizing'],
=======
      riskManagement: defaults.riskManagement || strategy.riskManagement,
      positionSizing: defaults.positionSizing || strategy.positionSizing,
>>>>>>> bd142afb
      type: strategy.type,
    });
  };

  const getParameterConfig = (strategyId: string) => {
    const configs: Record<string, Record<string, { label: string; min: number; max: number; step?: number; description?: string }>> = {
      'ibs-mean-reversion': {
        lowIBS: { 
          label: 'Low IBS Entry Threshold', 
          min: 0.01, 
          max: 0.5, 
          step: 0.01, 
          description: 'Enter long position when IBS < this value (close near daily low). Default: 0.1' 
        },
        highIBS: { 
          label: 'High IBS Exit Threshold', 
          min: 0.5, 
          max: 0.99, 
          step: 0.01, 
          description: 'Exit position when IBS > this value (close near daily high). Default: 0.75' 
        },
        maxHoldDays: { 
          label: 'Maximum Hold Days', 
          min: 1, 
          max: 365, 
          description: 'Force exit after this many days if IBS exit condition not met. Default: 30' 
        }
      }
    } as const;
    
    return configs[strategyId] || {};
  };

  const parameterConfig = getParameterConfig(strategy.id);

  const content = (
    <div className={`bg-white rounded-lg ${mode === 'modal' ? 'shadow-xl max-w-2xl w-full mx-4 max-h-[90vh] overflow-y-auto' : 'border'}`}>
      {/* Header */}
      <div className="flex items-center justify-between p-6 border-b">
        <div>
          <h2 className="text-xl font-semibold text-gray-900">Параметры стратегии</h2>
          <p className="text-sm text-gray-600 mt-1">{strategy.name}</p>
          {strategy.id === 'ibs-mean-reversion' && (
            <p className="text-xs text-blue-600 mt-1">
              IBS = (Close - Low) / (High - Low) • Measures where close is within daily range
            </p>
          )}
        </div>
        {mode === 'modal' && (
          <button
            onClick={onClose}
            className="p-2 hover:bg-gray-100 rounded-lg"
          >
            <X className="w-5 h-5" />
          </button>
        )}
      </div>

      {/* Content */}
      <div className="p-6 space-y-6">
        {/* Strategy Parameters */}
        <div>
          <h3 className="text-lg font-medium text-gray-900 mb-4">Параметры стратегии</h3>
          <div className="space-y-4">
            {Object.entries(parameterConfig).map(([key, config]) => (
              <div key={key}>
                <label className="block text-sm font-medium text-gray-700 mb-2">
                  {config.label}
                </label>
                {config.description && (
                  <p className="text-xs text-gray-500 mb-2">{config.description}</p>
                )}
                <div className="flex items-center gap-4">
                  <input
                    type="range"
                    min={config.min}
                    max={config.max}
                    step={config.step || 1}
                    value={editedStrategy.parameters[key] as number || config.min}
                    onChange={(e) => handleParameterChange(key, Number(e.target.value))}
                    className="flex-1"
                  />
                  <input
                    type="number"
                    min={config.min}
                    max={config.max}
                    step={config.step || 1}
                    value={editedStrategy.parameters[key] as number || config.min}
                    onChange={(e) => handleParameterChange(key, Number(e.target.value))}
                    className="w-20 px-3 py-2 border border-gray-300 rounded-md text-sm"
                  />
                </div>
              </div>
            ))}
          </div>
        </div>

        {/* Risk Management */}
        <div>
          <h3 className="text-lg font-medium text-gray-900 mb-4">Риск‑менеджмент</h3>
          <div className="space-y-4">
            <div>
              <label className="block text-sm font-medium text-gray-700 mb-2">
                 Начальный капитал ($)
              </label>
              <input
                type="number"
                min={1000}
                max={1000000}
                step={1000}
                value={editedStrategy.riskManagement.initialCapital}
                onChange={(e) => handleRiskManagementChange('initialCapital', Number(e.target.value))}
                className="w-full px-3 py-2 border border-gray-300 rounded-md"
              />
            </div>

            <div>
              <label className="block text-sm font-medium text-gray-700 mb-2">
                 Использование капитала (%)
              </label>
              <p className="text-xs text-gray-500 mb-2">
                Процент депозита, используемый в каждой сделке. 100% = весь доступный капитал
              </p>
              <div className="flex items-center gap-4">
                <input
                  type="range"
                  min={1}
                  max={100}
                  value={editedStrategy.riskManagement.capitalUsage}
                  onChange={(e) => handleRiskManagementChange('capitalUsage', Number(e.target.value))}
                  className="flex-1"
                />
                <input
                  type="number"
                  min={1}
                  max={100}
                  value={editedStrategy.riskManagement.capitalUsage}
                  onChange={(e) => handleRiskManagementChange('capitalUsage', Number(e.target.value))}
                  className="w-20 px-3 py-2 border border-gray-300 rounded-md text-sm"
                />
                <span className="text-sm text-gray-500">%</span>
              </div>
            </div>
          </div>
        </div>
      </div>

      {/* Footer */}
      <div className="flex items-center justify-between p-6 border-t bg-gray-50">
        <button
          onClick={handleReset}
          className="inline-flex items-center gap-2 px-4 py-2 text-gray-700 bg-white border border-gray-300 rounded-md hover:bg-gray-50"
        >
          <RotateCcw className="w-4 h-4" />
          Сбросить по умолчанию
        </button>
        
        <div className="flex gap-3">
          {mode === 'modal' && (
            <button
              onClick={onClose}
              className="px-4 py-2 text-gray-700 bg-white border border-gray-300 rounded-md hover:bg-gray-50"
            >
              Отмена
            </button>
          )}
          <button
            onClick={handleSave}
            className="inline-flex items-center gap-2 px-4 py-2 bg-blue-600 text-white rounded-md hover:bg-blue-700"
          >
            <Save className="w-4 h-4" />
            Сохранить
          </button>
        </div>
      </div>
    </div>
  );

  if (mode === 'inline') {
    return content;
  }

  return (
    <div className="fixed inset-0 bg-black bg-opacity-50 flex items-center justify-center z-50">
      {content}
    </div>
  );
}<|MERGE_RESOLUTION|>--- conflicted
+++ resolved
@@ -46,13 +46,8 @@
       parameters: defaults.parameters || strategy.parameters,
       entryConditions: defaults.entryConditions || strategy.entryConditions,
       exitConditions: defaults.exitConditions || strategy.exitConditions,
-<<<<<<< HEAD
-      riskManagement: (defaults.riskManagement || strategy.riskManagement) as Strategy['riskManagement'],
-      positionSizing: (defaults.positionSizing || strategy.positionSizing) as Strategy['positionSizing'],
-=======
       riskManagement: defaults.riskManagement || strategy.riskManagement,
       positionSizing: defaults.positionSizing || strategy.positionSizing,
->>>>>>> bd142afb
       type: strategy.type,
     });
   };

--- conflicted
+++ resolved
@@ -136,11 +136,7 @@
           
           // Обновляем капитал в контексте сделки
           if (trade.context) {
-<<<<<<< HEAD
-            (trade.context as { currentCapitalAfterExit?: number }).currentCapitalAfterExit = this.currentCapital;
-=======
             (trade.context as any).currentCapitalAfterExit = this.currentCapital;
->>>>>>> fb6e5000
           }
 
           console.log(`🔴 EXIT: IBS=${ibs.toFixed(3)}, ${exitReason}, P&L=$${pnl.toFixed(2)}, Duration=${duration} days`);
@@ -222,11 +218,7 @@
         this.trades.push(trade);
         this.currentCapital += grossProceeds;
         if (trade.context) {
-<<<<<<< HEAD
-          (trade.context as { currentCapitalAfterExit?: number }).currentCapitalAfterExit = this.currentCapital;
-=======
           (trade.context as any).currentCapitalAfterExit = this.currentCapital;
->>>>>>> fb6e5000
         }
         position = null;
       }

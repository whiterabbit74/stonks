@import url('https://fonts.googleapis.com/css2?family=Inter:wght@300;400;500;600;700&display=swap');
@import url('https://fonts.googleapis.com/css2?family=JetBrains+Mono:wght@400;500;600&display=swap');

@tailwind base;
@tailwind components;
@tailwind utilities;

/* Performance Optimizations and Enhanced Animations */
@keyframes fade-in {
  from {
    opacity: 0;
    transform: translateY(10px);
  }
  to {
    opacity: 1;
    transform: translateY(0);
  }
}

@keyframes slide-in-right {
  from {
    opacity: 0;
    transform: translateX(20px);
  }
  to {
    opacity: 1;
    transform: translateX(0);
  }
}

@keyframes slide-in-left {
  from {
    opacity: 0;
    transform: translateX(-20px);
  }
  to {
    opacity: 1;
    transform: translateX(0);
  }
}

@keyframes bounce-in {
  0% {
    opacity: 0;
    transform: scale(0.3);
  }
  50% {
    opacity: 1;
    transform: scale(1.05);
  }
  70% {
    transform: scale(0.9);
  }
  100% {
    opacity: 1;
    transform: scale(1);
  }
}

@keyframes pulse-glow {
  0%, 100% {
    box-shadow: 0 0 5px rgba(59, 130, 246, 0.5);
  }
  50% {
    box-shadow: 0 0 20px rgba(59, 130, 246, 0.8);
  }
}

@keyframes shimmer {
  0% {
    background-position: -200px 0;
  }
  100% {
    background-position: calc(200px + 100%) 0;
  }
}

@keyframes float {
  0%, 100% {
    transform: translateY(0px);
  }
  50% {
    transform: translateY(-10px);
  }
}

@keyframes glow {
  0%, 100% {
    box-shadow: 0 0 5px rgba(59, 130, 246, 0.3);
  }
  50% {
    box-shadow: 0 0 20px rgba(59, 130, 246, 0.6), 0 0 30px rgba(59, 130, 246, 0.4);
  }
}

@keyframes ripple {
  to {
    transform: scale(4);
    opacity: 0;
  }
}

@keyframes shake {
  0%, 100% { transform: translateX(0); }
  10%, 30%, 50%, 70%, 90% { transform: translateX(-2px); }
  20%, 40%, 60%, 80% { transform: translateX(2px); }
}

@keyframes heartbeat {
  0%, 100% { transform: scale(1); }
  50% { transform: scale(1.1); }
}

.animate-fade-in {
  animation: fade-in 0.3s ease-out;
}

.animate-slide-in-right {
  animation: slide-in-right 0.3s ease-out;
}

.animate-slide-in-left {
  animation: slide-in-left 0.3s ease-out;
}

.animate-bounce-in {
  animation: bounce-in 0.6s ease-out;
}

.animate-pulse-glow {
  animation: pulse-glow 2s ease-in-out infinite;
}

.animate-float {
  animation: float 3s ease-in-out infinite;
}

.animate-glow {
  animation: glow 2s ease-in-out infinite;
}

.animate-shake {
  animation: shake 0.5s ease-in-out;
}

.animate-heartbeat {
  animation: heartbeat 1s ease-in-out infinite;
}

/* Enhanced smooth transitions for all interactive elements */
* {
  transition-property: color, background-color, border-color, text-decoration-color, fill, stroke, opacity, box-shadow, transform, filter, backdrop-filter;
  transition-timing-function: cubic-bezier(0.4, 0, 0.2, 1);
  transition-duration: 150ms;
}

/* Enhanced hover effects with GPU acceleration */
.hover-lift {
  transition: transform 0.2s ease-out, box-shadow 0.2s ease-out;
  will-change: transform;
}

.hover-lift:hover {
  transform: translateY(-2px) translateZ(0);
  box-shadow: 0 10px 25px rgba(0, 0, 0, 0.1);
}

.hover-scale {
  transition: transform 0.2s ease-out;
  will-change: transform;
}

.hover-scale:hover {
  transform: scale(1.05) translateZ(0);
}

.hover-glow {
  transition: box-shadow 0.3s ease-out;
}

.hover-glow:hover {
  box-shadow: 0 0 20px rgba(59, 130, 246, 0.4);
}

/* Loading shimmer effect with enhanced performance */
.shimmer {
  background: linear-gradient(90deg, #f0f0f0 25%, #e0e0e0 50%, #f0f0f0 75%);
  background-size: 200px 100%;
  animation: shimmer 1.5s infinite;
}

.dark .shimmer {
  background: linear-gradient(90deg, #374151 25%, #4b5563 50%, #374151 75%);
  background-size: 200px 100%;
}

/* Performance optimizations */
.gpu-accelerated {
  transform: translateZ(0);
  will-change: transform;
}

/* Enhanced micro-interactions */
.ripple-effect {
  position: relative;
  overflow: hidden;
}

.ripple-effect::before {
  content: '';
  position: absolute;
  top: 50%;
  left: 50%;
  width: 0;
  height: 0;
  border-radius: 50%;
  background: rgba(255, 255, 255, 0.5);
  transform: translate(-50%, -50%);
  transition: width 0.6s, height 0.6s;
}

.ripple-effect:active::before {
  width: 300px;
  height: 300px;
}

/* Enhanced button states */
.btn-enhanced {
  position: relative;
  overflow: hidden;
  transition: all 0.2s ease-out;
  transform: translateZ(0);
}

.btn-enhanced:hover {
  transform: translateY(-1px) translateZ(0);
  box-shadow: 0 4px 12px rgba(0, 0, 0, 0.15);
}

.btn-enhanced:active {
  transform: translateY(0) translateZ(0);
  box-shadow: 0 2px 4px rgba(0, 0, 0, 0.1);
}

/* Smooth focus indicators */
.focus-ring {
  transition: box-shadow 0.15s ease-in-out;
}

.focus-ring:focus-visible {
  outline: none;
  box-shadow: 0 0 0 3px rgba(59, 130, 246, 0.5);
}

/* Theme transition animations */
.theme-transition {
  transition: background-color 0.3s ease-out, color 0.3s ease-out, border-color 0.3s ease-out;
}

/* Enhanced dark mode styles */
.dark {
  color-scheme: dark;
}

.dark .theme-transition {
  transition: background-color 0.3s ease-out, color 0.3s ease-out, border-color 0.3s ease-out;
}

/* Reduce motion for accessibility */
@media (prefers-reduced-motion: reduce) {
  *,
  *::before,
  *::after {
    animation-duration: 0.01ms !important;
    animation-iteration-count: 1 !important;
    transition-duration: 0.01ms !important;
    scroll-behavior: auto !important;
  }
}

/* Touch-friendly styles */
@layer utilities {
  .touch-manipulation {
    touch-action: manipulation;
  }
  
  .safe-area-pb {
    padding-bottom: env(safe-area-inset-bottom);
  }
  
  .safe-area-pt {
    padding-top: env(safe-area-inset-top);
  }
  
  .safe-area-pl {
    padding-left: env(safe-area-inset-left);
  }
  
  .safe-area-pr {
    padding-right: env(safe-area-inset-right);
  }
}

/* Responsive text selection */
@layer base {
  * {
    -webkit-tap-highlight-color: transparent;
  }
  
  /* Improve touch scrolling on mobile */
  * {
    -webkit-overflow-scrolling: touch;
  }
  
  /* Ensure minimum touch target sizes */
  button, 
  [role="button"], 
  input[type="button"], 
  input[type="submit"], 
  input[type="reset"] {
    min-height: 44px;
    min-width: 44px;
  }
  
  /* Better focus indicators for keyboard navigation */
  *:focus-visible {
    outline: 2px solid theme('colors.blue.500');
    outline-offset: 2px;
    border-radius: 4px;
  }
  
  /* High contrast focus for better visibility */
  @media (prefers-contrast: high) {
    *:focus-visible {
      outline: 3px solid #000;
      outline-offset: 2px;
      background-color: #ffff00;
    }
  }
  
  /* Skip link for keyboard navigation */
  .skip-link {
    position: absolute;
    top: -40px;
    left: 6px;
    background: #000;
    color: #fff;
    padding: 8px;
    text-decoration: none;
    border-radius: 4px;
    z-index: 1000;
    font-weight: bold;
  }
  
  .skip-link:focus {
    top: 6px;
  }
  
  /* Screen reader only content */
  .sr-only {
    position: absolute;
    width: 1px;
    height: 1px;
    padding: 0;
    margin: -1px;
    overflow: hidden;
    clip: rect(0, 0, 0, 0);
    white-space: nowrap;
    border: 0;
  }
  
  /* Show screen reader content when focused */
  .sr-only:focus {
    position: static;
    width: auto;
    height: auto;
    padding: inherit;
    margin: inherit;
    overflow: visible;
    clip: auto;
    white-space: normal;
  }
}

/* Device-specific optimizations */
@media (hover: none) and (pointer: coarse) {
  /* Touch device styles */
  .hover\:scale-105:hover {
    transform: none;
  }
  
  .hover\:-translate-y-1:hover {
    transform: none;
  }
}

@media (prefers-reduced-motion: reduce) {
  /* Respect user's motion preferences */
  *,
  *::before,
  *::after {
    animation-duration: 0.01ms !important;
    animation-iteration-count: 1 !important;
    transition-duration: 0.01ms !important;
  }
}

/* High contrast mode support */
@media (prefers-contrast: high) {
  :root {
    --text-color: #000;
    --bg-color: #fff;
    --border-color: #000;
    --link-color: #0000ff;
    --visited-color: #800080;
  }
  
  body {
    background-color: var(--bg-color);
    color: var(--text-color);
  }
  
  .card, .metric-card {
    border: 2px solid var(--border-color);
    background-color: var(--bg-color);
  }
  
  a {
    color: var(--link-color);
    text-decoration: underline;
  }
  
  a:visited {
    color: var(--visited-color);
  }
  
  button {
    border: 2px solid var(--border-color);
    background-color: var(--bg-color);
    color: var(--text-color);
  }
  
  button:hover, button:focus {
    background-color: var(--text-color);
    color: var(--bg-color);
  }
}

/* Dark mode high contrast */
@media (prefers-contrast: high) and (prefers-color-scheme: dark) {
  :root {
    --text-color: #fff;
    --bg-color: #000;
    --border-color: #fff;
    --link-color: #ffff00;
    --visited-color: #ff00ff;
  }
}

/* Manual high contrast mode */
.high-contrast {
  --text-color: #000;
  --bg-color: #fff;
  --border-color: #000;
  --link-color: #0000ff;
  --visited-color: #800080;
}

.high-contrast * {
  background-color: var(--bg-color) !important;
  color: var(--text-color) !important;
  border-color: var(--border-color) !important;
}

.high-contrast a {
  color: var(--link-color) !important;
  text-decoration: underline !important;
}

.high-contrast button {
  border: 2px solid var(--border-color) !important;
  background-color: var(--bg-color) !important;
  color: var(--text-color) !important;
}

.high-contrast button:hover,
.high-contrast button:focus {
  background-color: var(--text-color) !important;
  color: var(--bg-color) !important;
}

/* Manual reduced motion mode */
.reduce-motion *,
.reduce-motion *::before,
.reduce-motion *::after {
  animation-duration: 0.01ms !important;
  animation-iteration-count: 1 !important;
  transition-duration: 0.01ms !important;
  scroll-behavior: auto !important;
}

@layer base {
  body {
    @apply bg-white text-gray-900 font-sans;
    font-feature-settings: "rlig" 1, "calt" 1;
  }
  
  html {
    scroll-behavior: smooth;
  }
}

@layer components {
  .btn-primary {
    @apply bg-primary-600 hover:bg-primary-700 text-white font-medium py-2 px-4 rounded-lg transition-colors duration-200 min-h-touch-target min-w-touch-target;
  }
  
  .btn-secondary {
    @apply bg-gray-100 hover:bg-gray-200 text-gray-900 font-medium py-2 px-4 rounded-lg transition-colors duration-200 min-h-touch-target min-w-touch-target;
  }
  
  .card {
    @apply bg-white rounded-xl shadow-sm border border-gray-200 p-6 dark:bg-gray-900 dark:border-gray-800;
  }
  
  .metric-card {
    @apply bg-gradient-to-br from-white to-gray-50 rounded-xl shadow-sm border border-gray-200 p-6 hover:shadow-md transition-shadow duration-200 dark:from-gray-900 dark:to-gray-900 dark:border-gray-800;
  }
  
  .bg-grid-pattern {
    background-image: 
      linear-gradient(rgba(59, 130, 246, 0.1) 1px, transparent 1px),
      linear-gradient(90deg, rgba(59, 130, 246, 0.1) 1px, transparent 1px);
    background-size: 20px 20px;
  }
  
  /* Accessible button styles */
  .btn-accessible {
    @apply relative inline-flex items-center justify-center min-h-touch-target min-w-touch-target px-4 py-2 text-sm font-medium rounded-lg transition-all duration-200;
    @apply focus:outline-none focus-visible:ring-2 focus-visible:ring-offset-2 focus-visible:ring-blue-500;
    @apply disabled:opacity-50 disabled:cursor-not-allowed;
  }
  
  /* Accessible form inputs */
  .input-accessible {
    @apply block w-full px-3 py-2 border border-gray-300 rounded-lg shadow-sm;
    @apply focus:outline-none focus:ring-2 focus:ring-blue-500 focus:border-blue-500;
    @apply disabled:bg-gray-50 disabled:text-gray-500 disabled:cursor-not-allowed;
  }
  
  .input-accessible[aria-invalid="true"] {
    @apply border-red-500 ring-red-500;
  }
  
  /* Accessible table styles */
  .table-accessible {
    @apply w-full border-collapse;
  }
  
  .table-accessible th {
    @apply px-6 py-3 text-left text-xs font-medium text-gray-500 uppercase tracking-wider;
    @apply bg-gray-50 border-b border-gray-200;
  }
  
  .table-accessible td {
    @apply px-6 py-4 whitespace-nowrap text-sm text-gray-900 border-b border-gray-200;
  }
  
  .table-accessible tr:hover {
    @apply bg-gray-50;
  }
  
  /* Accessible tooltip */
  .tooltip-accessible {
    @apply absolute z-10 px-3 py-2 text-sm text-white bg-gray-900 rounded-lg shadow-lg;
    @apply opacity-0 invisible transition-all duration-200;
    @apply pointer-events-none;
  }
  
  .tooltip-accessible.show {
    @apply opacity-100 visible;
  }
}

/* Dark theme enhancements and global overrides */
:root {
  --color-bg-dark: #0b1220; /* deep slate/navy */
  --color-surface-dark: #0f172a; /* slate-900 */
  --color-text-dark: #e5e7eb; /* gray-200 */
  --color-text-muted-dark: #9ca3af; /* gray-400 */
  --color-border-dark: #1f2937; /* gray-800 */
  --color-border-dark-2: #374151; /* gray-700 */
}

html, body, #root {
  transition: background-color 200ms ease, color 200ms ease, border-color 200ms ease;
}

.dark {
  color-scheme: dark;
}

/* Base surfaces */
.dark body { 
  background-color: var(--color-bg-dark); 
  color: var(--color-text-dark);
<<<<<<< HEAD
  background-image:
    radial-gradient(1200px 600px at 100% -10%, rgba(59,130,246,0.08), transparent),
    radial-gradient(800px 400px at -10% 100%, rgba(16,185,129,0.08), transparent);
  background-attachment: fixed;
}

/* Glass panel utility */
.dark .glass-panel {
  background-color: rgba(15, 23, 42, 0.6);
  border: 1px solid rgba(51, 65, 85, 0.6);
  box-shadow: 0 10px 25px rgba(0,0,0,0.45), 0 2px 6px rgba(0,0,0,0.3);
  backdrop-filter: blur(8px);
}

=======
  background-image: radial-gradient(1200px 600px at 100% -10%, rgba(59,130,246,0.08), transparent),
                    radial-gradient(800px 400px at -10% 100%, rgba(16,185,129,0.08), transparent);
  background-attachment: fixed;
}

>>>>>>> 77c73e80
/* Common utility overrides for legacy light classes used in components */
.dark .bg-white { background-color: var(--color-surface-dark) !important; }
.dark .bg-gray-50 { background-color: var(--color-bg-dark) !important; }
.dark .text-gray-900 { color: var(--color-text-dark) !important; }
.dark .text-gray-800 { color: var(--color-text-dark) !important; }
.dark .text-gray-700 { color: #d1d5db !important; }
.dark .text-gray-600 { color: var(--color-text-muted-dark) !important; }
.dark .text-gray-500 { color: #9ca3af !important; }
.dark .border-gray-200 { border-color: var(--color-border-dark) !important; }
.dark .border-gray-300 { border-color: var(--color-border-dark-2) !important; }
.dark .hover\:bg-gray-100:hover { background-color: #111827 !important; }

/* Cards and panels looking more elevated in dark */
.dark .shadow { box-shadow: 0 10px 25px rgba(0,0,0,0.45), 0 2px 6px rgba(0,0,0,0.3) !important; }

<<<<<<< HEAD
/* Header refinement */
.dark header {
  background-color: rgba(15, 23, 42, 0.6) !important;
  border-bottom-color: #0b1220 !important;
  backdrop-filter: blur(8px);
}

=======
>>>>>>> 77c73e80
/* Inputs */
.dark input[type="text"],
.dark input[type="email"],
.dark input[type="password"],
.dark select,
.dark textarea {
  background-color: #1f2937 !important; /* gray-800 */
  border-color: #374151 !important; /* gray-700 */
  color: var(--color-text-dark) !important;
}

/* Tables */
.dark table { color: var(--color-text-dark); }
.dark thead { background: #0f172a; }
.dark tbody tr:nth-child(odd) { background: rgba(255,255,255,0.02); }
.dark tbody tr:hover { background: rgba(255,255,255,0.05); }

/* Focus styles */
.dark :focus-visible {
  outline: 2px solid #60a5fa; /* blue-400 */
  outline-offset: 2px;
}<|MERGE_RESOLUTION|>--- conflicted
+++ resolved
@@ -604,28 +604,11 @@
 .dark body { 
   background-color: var(--color-bg-dark); 
   color: var(--color-text-dark);
-<<<<<<< HEAD
-  background-image:
-    radial-gradient(1200px 600px at 100% -10%, rgba(59,130,246,0.08), transparent),
-    radial-gradient(800px 400px at -10% 100%, rgba(16,185,129,0.08), transparent);
-  background-attachment: fixed;
-}
-
-/* Glass panel utility */
-.dark .glass-panel {
-  background-color: rgba(15, 23, 42, 0.6);
-  border: 1px solid rgba(51, 65, 85, 0.6);
-  box-shadow: 0 10px 25px rgba(0,0,0,0.45), 0 2px 6px rgba(0,0,0,0.3);
-  backdrop-filter: blur(8px);
-}
-
-=======
   background-image: radial-gradient(1200px 600px at 100% -10%, rgba(59,130,246,0.08), transparent),
                     radial-gradient(800px 400px at -10% 100%, rgba(16,185,129,0.08), transparent);
   background-attachment: fixed;
 }
 
->>>>>>> 77c73e80
 /* Common utility overrides for legacy light classes used in components */
 .dark .bg-white { background-color: var(--color-surface-dark) !important; }
 .dark .bg-gray-50 { background-color: var(--color-bg-dark) !important; }
@@ -641,16 +624,6 @@
 /* Cards and panels looking more elevated in dark */
 .dark .shadow { box-shadow: 0 10px 25px rgba(0,0,0,0.45), 0 2px 6px rgba(0,0,0,0.3) !important; }
 
-<<<<<<< HEAD
-/* Header refinement */
-.dark header {
-  background-color: rgba(15, 23, 42, 0.6) !important;
-  border-bottom-color: #0b1220 !important;
-  backdrop-filter: blur(8px);
-}
-
-=======
->>>>>>> 77c73e80
 /* Inputs */
 .dark input[type="text"],
 .dark input[type="email"],

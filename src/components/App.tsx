import { useState, useEffect, useRef, type FormEvent } from 'react';
import { Settings } from 'lucide-react';
import { useAppStore } from '../stores';
import { DataUpload } from './DataUpload';
import { DataEnhancer } from './DataEnhancer';
// import { StrategySettings } from './StrategySettings';
import { Results } from './Results';
import { TelegramWatches } from './TelegramWatches';
import { SplitsTab } from './SplitsTab';
import { AppSettings } from './AppSettings';
import { createStrategyFromTemplate, STRATEGY_TEMPLATES } from '../lib/strategy';
import { Footer } from './Footer';
import { ThemeToggle } from './ThemeToggle';

type Tab = 'data' | 'enhance' | 'results' | 'watches' | 'splits' | 'settings';

export default function App() {
  const [authorized, setAuthorized] = useState<boolean>(false);
  const [activeTab, setActiveTab] = useState<Tab>('data');
  const [apiBuildId, setApiBuildId] = useState<string | null>(null);
  const [usernameInput, setUsernameInput] = useState<string>('');
  const [passwordInput, setPasswordInput] = useState<string>('');
  const [rememberMe, setRememberMe] = useState<boolean>(false);
  const [loginError, setLoginError] = useState<string | null>(null);
  const [checkingAuth, setCheckingAuth] = useState<boolean>(true);
  const hasAutoNavigatedRef = useRef(false);
  const marketData = useAppStore(s => s.marketData);
  const currentStrategy = useAppStore(s => s.currentStrategy);
  const backtestResults = useAppStore(s => s.backtestResults);
  const runBacktest = useAppStore(s => s.runBacktest);
  const backtestStatus = useAppStore(s => s.backtestStatus);
  const setStrategy = useAppStore(s => s.setStrategy);
  const loadSettingsFromServer = useAppStore(s => s.loadSettingsFromServer);
  const loadDatasetsFromServer = useAppStore(s => s.loadDatasetsFromServer);

  // Загружаем настройки один раз при монтировании
  useEffect(() => {
    loadSettingsFromServer();
  }, [loadSettingsFromServer]);

  // После успешного логина — обновляем настройки и список датасетов
  useEffect(() => {
    if (authorized) {
      loadSettingsFromServer();
      loadDatasetsFromServer();
    }
  }, [authorized, loadSettingsFromServer, loadDatasetsFromServer]);

  // Автоматически создаем IBS стратегию когда есть данные
  useEffect(() => {
    if (marketData.length > 0 && !currentStrategy) {
      const ibsTemplate = STRATEGY_TEMPLATES[0]; // Единственная стратегия
      const strategy = createStrategyFromTemplate(ibsTemplate);
      setStrategy(strategy);
    }
  }, [marketData, currentStrategy, setStrategy]);

  // Поддержка hash-навигации (#data|#enhance|#results|#watches|#splits|#settings)
  useEffect(() => {
    const applyHash = () => {
      const h = (window.location.hash || '').replace('#', '');
      if (h === 'data' || h === 'enhance' || h === 'results' || h === 'watches' || h === 'splits' || h === 'settings') {
        setActiveTab(h as Tab);
      }
    };
    applyHash();
    window.addEventListener('hashchange', applyHash);
    return () => window.removeEventListener('hashchange', applyHash);
  }, []);

  useEffect(() => {
    const current = `#${activeTab}`;
    if (window.location.hash !== current) {
      window.location.hash = current;
    }
  }, [activeTab]);

  // Автоматически запускаем бэктест когда есть данные и стратегия
  useEffect(() => {
    if (marketData.length > 0 && currentStrategy && backtestStatus === 'idle') {
      console.log('Auto-running backtest...');
      runBacktest();
    }
  }, [marketData, currentStrategy, backtestStatus, runBacktest]);

  // Как только появились результаты бэктеста — один раз автоматически переключаемся на вкладку результатов
  useEffect(() => {
    if (
      backtestResults &&
      activeTab === 'data' &&
      !hasAutoNavigatedRef.current
    ) {
      setActiveTab('results');
      hasAutoNavigatedRef.current = true;
    }
  }, [backtestResults, activeTab]);

  const tabs = [
    { id: 'data' as Tab, label: 'Данные', enabled: true },
    { id: 'enhance' as Tab, label: 'New data', enabled: true },
    { id: 'results' as Tab, label: 'Результаты', enabled: true },
    { id: 'watches' as Tab, label: 'Мониторинг', enabled: true },
    { id: 'splits' as Tab, label: 'Сплиты', enabled: true },
    { id: 'settings' as Tab, label: 'Настройки', enabled: true },
  ] as const;

  useEffect(() => {
    (async () => {
      try {
        const base = window.location.href.includes('/stonks') ? '/stonks/api' : '/api';
        let headers: Record<string, string> = {};
        try {
          const t = window.localStorage.getItem('auth_token');
          if (t) headers = { Authorization: `Bearer ${t}` };
        } catch { void 0; }
        const r = await fetch(`${base}/auth/check`, { credentials: 'include', headers });
        if (r.ok) setAuthorized(true);
      } catch (e) {
        console.warn('Auth check failed', e);
      } finally {
        setCheckingAuth(false);
      }
    })();
  }, []);

  useEffect(() => {
    const onUnauthorized = () => {
      setAuthorized(false);
      setLoginError('Сессия истекла. Пожалуйста, войдите снова.');
    };
    window.addEventListener('app:unauthorized', onUnauthorized);
    return () => window.removeEventListener('app:unauthorized', onUnauthorized);
  }, []);

  // Fetch API build id for reliable display
  useEffect(() => {
    (async () => {
      try {
        const base = window.location.href.includes('/stonks') ? '/stonks/api' : '/api';
        const r = await fetch(`${base}/status`, { credentials: 'include', cache: 'no-store' });
        if (r.ok) {
          const j = await r.json();
          setApiBuildId(j?.timestamp || null);
        }
      } catch {
        setApiBuildId(null);
      }
    })();
  }, []);

<<<<<<< HEAD
  async function handleLogin(e?: FormEvent) {
    e?.preventDefault();
    setLoginError(null);
    try {
      const base = window.location.href.includes('/stonks') ? '/stonks/api' : '/api';
      const response = await fetch(`${base}/login`, {
        method: 'POST',
        credentials: 'include',
        headers: { 'Content-Type': 'application/json' },
        body: JSON.stringify({ username: usernameInput, password: passwordInput, remember: rememberMe }),
      });
      if (!response.ok) {
        const err = await response.json().catch(() => null);
        throw new Error((err && err.error) || `Login failed: ${response.status}`);
      }
      const json = await response.json().catch(() => ({}));
      if (json && json.token) {
        try { window.localStorage.setItem('auth_token', json.token); } catch {}
      }
      setAuthorized(true);
      setLoginError(null);
    } catch (e) {
      setAuthorized(false);
      setLoginError(e instanceof Error ? e.message : 'Login failed');
    }
  }

  async function handleLogout() {
=======
  const handleLogout = async () => {
>>>>>>> 07152472
    try {
      const base = window.location.href.includes('/stonks') ? '/stonks/api' : '/api';
      await fetch(`${base}/logout`, { method: 'POST', credentials: 'include' });
    } catch {}
    try { window.localStorage.removeItem('auth_token'); } catch {}
    setAuthorized(false);
<<<<<<< HEAD
  }

  const showLogin = !authorized && !checkingAuth;
=======
  };
>>>>>>> 07152472

  return (
    <div className="min-h-screen bg-gray-50 text-gray-800 dark:text-gray-100">
      {/* Floating theme toggle in top-right corner */}
      <div className="fixed top-3 right-3 z-50">
        <ThemeToggle />
      </div>

      <header className="border-b bg-white/60 backdrop-blur sticky top-0 z-40 dark:bg-slate-900/60 dark:border-slate-800">
        <div className="max-w-7xl mx-auto px-4 sm:px-6 lg:px-8 py-3 flex items-center justify-between">
          <div className="flex items-center gap-3">
            {/* Removed ThemeToggle from here to place it in the top-right corner */}
            <h1 className="text-lg font-semibold tracking-tight">Trading strategies</h1>
            {apiBuildId && (
              <span className="text-xs text-gray-500 dark:text-gray-400">API build: {apiBuildId}</span>
            )}
          </div>
          <div className="flex items-center gap-2">
<<<<<<< HEAD
            {authorized ? (
              <button
                onClick={handleLogout}
                className="inline-flex items-center gap-2 text-sm text-red-600 hover:text-red-700"
              >
                Выйти
              </button>
            ) : (
              <a className="inline-flex items-center gap-2 text-sm hover:text-indigo-600 dark:hover:text-indigo-400" href="#settings">
                <Settings size={16} />
                Settings
              </a>
=======
            <a className="inline-flex items-center gap-2 text-sm hover:text-indigo-600 dark:hover:text-indigo-400" href="#settings">
              <Settings size={16} />
              Settings
            </a>
            {authorized && (
              <button
                onClick={handleLogout}
                className="inline-flex items-center gap-2 text-sm px-3 py-1 rounded border bg-white hover:bg-gray-50 text-gray-700 border-gray-200 dark:bg-slate-800 dark:hover:bg-slate-700 dark:text-gray-200 dark:border-slate-700"
                title="Выйти из аккаунта"
              >
                Выйти
              </button>
>>>>>>> 07152472
            )}
          </div>
        </div>
      </header>

      <main className="max-w-7xl mx-auto px-4 sm:px-6 lg:px-8 py-6">
        {showLogin ? (
          <div className="max-w-md mx-auto bg-white border border-gray-200 rounded-lg p-4 shadow-sm dark:bg-slate-900 dark:border-slate-800">
            <h2 className="text-base font-semibold mb-3">Вход</h2>
            <form className="space-y-3" onSubmit={handleLogin}>
              <div>
                <label className="block text-sm text-gray-600 mb-1 dark:text-gray-300">Email</label>
                <input
                  type="email"
                  value={usernameInput}
                  onChange={e => setUsernameInput(e.target.value)}
                  className="w-full border rounded px-3 py-2 text-sm dark:bg-slate-800 dark:border-slate-700 dark:text-gray-100"
                  placeholder="user@example.com"
                  required
                />
              </div>
              <div>
                <label className="block text-sm text-gray-600 mb-1 dark:text-gray-300">Пароль</label>
                <input
                  type="password"
                  value={passwordInput}
                  onChange={e => setPasswordInput(e.target.value)}
                  className="w-full border rounded px-3 py-2 text-sm dark:bg-slate-800 dark:border-slate-700 dark:text-gray-100"
                  required
                />
              </div>
              <label className="inline-flex items-center gap-2 text-sm text-gray-700 dark:text-gray-200">
                <input type="checkbox" checked={rememberMe} onChange={e => setRememberMe(e.target.checked)} />
                Запомнить меня
              </label>
              {loginError && <div className="text-sm text-red-600">{loginError}</div>}
              <div className="flex gap-2">
                <button type="submit" className="px-3 py-1.5 rounded bg-indigo-600 text-white text-sm">Войти</button>
              </div>
            </form>
          </div>
        ) : (
          <>
            {/* Navigation Tabs */}
            <div className="border-b border-gray-200 mb-8 dark:border-gray-800">
              <nav className="flex space-x-8">
                {tabs.map((tab) => (
                  <button
                    key={tab.id}
                    onClick={() => { if (tab.enabled) setActiveTab(tab.id); }}
                    className={`py-2 px-1 border-b-2 font-medium text-sm ${
                      activeTab === tab.id
                        ? 'border-blue-500 text-blue-600 dark:border-blue-400 dark:text-blue-400'
                        : tab.enabled
                        ? 'border-transparent text-gray-500 hover:text-gray-700 hover:border-gray-300 dark:text-gray-400 dark:hover:text-gray-200 dark:hover:border-gray-600'
                        : 'border-transparent text-gray-300 cursor-not-allowed dark:text-gray-600'
                    }`}
                  >
                    {tab.label}
                  </button>
                ))}
              </nav>
            </div>

            {/* Tab Content */}
            <div className="bg-white rounded-lg shadow p-6 dark:bg-gray-900 dark:text-gray-100">
              {activeTab === 'data' && <DataUpload onNext={() => setActiveTab('results')} />}
              {activeTab === 'enhance' && <DataEnhancer onNext={() => setActiveTab('results')} />}
              {activeTab === 'results' && <Results />}
              {activeTab === 'watches' && <TelegramWatches />}
              {activeTab === 'splits' && <SplitsTab />}
              {activeTab === 'settings' && <AppSettings />}
            </div>
          </>
        )}
      </main>

      <Footer apiBuildId={apiBuildId} />
    </div>
  );
}<|MERGE_RESOLUTION|>--- conflicted
+++ resolved
@@ -148,51 +148,14 @@
     })();
   }, []);
 
-<<<<<<< HEAD
-  async function handleLogin(e?: FormEvent) {
-    e?.preventDefault();
-    setLoginError(null);
-    try {
-      const base = window.location.href.includes('/stonks') ? '/stonks/api' : '/api';
-      const response = await fetch(`${base}/login`, {
-        method: 'POST',
-        credentials: 'include',
-        headers: { 'Content-Type': 'application/json' },
-        body: JSON.stringify({ username: usernameInput, password: passwordInput, remember: rememberMe }),
-      });
-      if (!response.ok) {
-        const err = await response.json().catch(() => null);
-        throw new Error((err && err.error) || `Login failed: ${response.status}`);
-      }
-      const json = await response.json().catch(() => ({}));
-      if (json && json.token) {
-        try { window.localStorage.setItem('auth_token', json.token); } catch {}
-      }
-      setAuthorized(true);
-      setLoginError(null);
-    } catch (e) {
-      setAuthorized(false);
-      setLoginError(e instanceof Error ? e.message : 'Login failed');
-    }
-  }
-
-  async function handleLogout() {
-=======
   const handleLogout = async () => {
->>>>>>> 07152472
     try {
       const base = window.location.href.includes('/stonks') ? '/stonks/api' : '/api';
       await fetch(`${base}/logout`, { method: 'POST', credentials: 'include' });
     } catch {}
     try { window.localStorage.removeItem('auth_token'); } catch {}
     setAuthorized(false);
-<<<<<<< HEAD
-  }
-
-  const showLogin = !authorized && !checkingAuth;
-=======
   };
->>>>>>> 07152472
 
   return (
     <div className="min-h-screen bg-gray-50 text-gray-800 dark:text-gray-100">
@@ -211,20 +174,6 @@
             )}
           </div>
           <div className="flex items-center gap-2">
-<<<<<<< HEAD
-            {authorized ? (
-              <button
-                onClick={handleLogout}
-                className="inline-flex items-center gap-2 text-sm text-red-600 hover:text-red-700"
-              >
-                Выйти
-              </button>
-            ) : (
-              <a className="inline-flex items-center gap-2 text-sm hover:text-indigo-600 dark:hover:text-indigo-400" href="#settings">
-                <Settings size={16} />
-                Settings
-              </a>
-=======
             <a className="inline-flex items-center gap-2 text-sm hover:text-indigo-600 dark:hover:text-indigo-400" href="#settings">
               <Settings size={16} />
               Settings
@@ -237,7 +186,6 @@
               >
                 Выйти
               </button>
->>>>>>> 07152472
             )}
           </div>
         </div>
